from __future__ import absolute_import, division, print_function, unicode_literals

<<<<<<< HEAD
from . import install
from .compat import iteritems, itervalues
from .config import normalize_urls, prioritize_channels, get_channel_urls, MAX_PRIORITY
from .fetch import fetch_index
from .resolve import Resolve


def get_index(channel_urls=(), prepend=True, platform=None,
              use_local=False, use_cache=False, unknown=False, prefix=False):
    """
    Return the index of packages available on the channels

    If prepend=False, only the channels passed in as arguments are used.
    If platform=None, then the current platform is used.
    If prefix is supplied, then the packages installed in that prefix are added.
    """
    if use_local:
        channel_urls = ['local'] + list(channel_urls)
    channel_urls = normalize_urls(channel_urls, platform)
    if prepend:
        channel_urls.extend(get_channel_urls(platform))
    channel_urls = prioritize_channels(channel_urls)
    index = fetch_index(channel_urls, use_cache=use_cache, unknown=unknown)
    if prefix:
        schannels = {c for c, p in itervalues(channel_urls)}
        maxp = max(p for c, p in itervalues(channel_urls)) if channel_urls else 1
        for dist, info in iteritems(install.linked_data(prefix)):
            fn = info['fn']
            schannel = info['schannel']
            prefix = '' if schannel == 'defaults' else schannel + '::'
            key = prefix + fn
            if key in index:
                # Copy the link information so the resolver knows this is installed
                index[key] = index[key].copy()
                index[key]['link'] = info.get('link') or True
            else:
                # only if the package in not in the repodata, use local
                # conda-meta (with 'depends' defaulting to [])
                info.setdefault('depends', [])
                # If the schannel is known but the package is not in the index, it is
                # because 1) the channel is unavailable offline or 2) the package has
                # been removed from that channel. Either way, we should prefer any
                # other version of the package to this one.
                info['priority'] = MAX_PRIORITY if schannel in schannels else maxp
                index[key] = info
    return index


=======
from .core.index import get_index
from .resolve import Resolve

>>>>>>> 4f6ab97f
def get_package_versions(package):
    index = get_index()
    r = Resolve(index)
    return r.get_pkgs(package, emptyok=True)<|MERGE_RESOLUTION|>--- conflicted
+++ resolved
@@ -1,59 +1,8 @@
 from __future__ import absolute_import, division, print_function, unicode_literals
 
-<<<<<<< HEAD
-from . import install
-from .compat import iteritems, itervalues
-from .config import normalize_urls, prioritize_channels, get_channel_urls, MAX_PRIORITY
-from .fetch import fetch_index
-from .resolve import Resolve
-
-
-def get_index(channel_urls=(), prepend=True, platform=None,
-              use_local=False, use_cache=False, unknown=False, prefix=False):
-    """
-    Return the index of packages available on the channels
-
-    If prepend=False, only the channels passed in as arguments are used.
-    If platform=None, then the current platform is used.
-    If prefix is supplied, then the packages installed in that prefix are added.
-    """
-    if use_local:
-        channel_urls = ['local'] + list(channel_urls)
-    channel_urls = normalize_urls(channel_urls, platform)
-    if prepend:
-        channel_urls.extend(get_channel_urls(platform))
-    channel_urls = prioritize_channels(channel_urls)
-    index = fetch_index(channel_urls, use_cache=use_cache, unknown=unknown)
-    if prefix:
-        schannels = {c for c, p in itervalues(channel_urls)}
-        maxp = max(p for c, p in itervalues(channel_urls)) if channel_urls else 1
-        for dist, info in iteritems(install.linked_data(prefix)):
-            fn = info['fn']
-            schannel = info['schannel']
-            prefix = '' if schannel == 'defaults' else schannel + '::'
-            key = prefix + fn
-            if key in index:
-                # Copy the link information so the resolver knows this is installed
-                index[key] = index[key].copy()
-                index[key]['link'] = info.get('link') or True
-            else:
-                # only if the package in not in the repodata, use local
-                # conda-meta (with 'depends' defaulting to [])
-                info.setdefault('depends', [])
-                # If the schannel is known but the package is not in the index, it is
-                # because 1) the channel is unavailable offline or 2) the package has
-                # been removed from that channel. Either way, we should prefer any
-                # other version of the package to this one.
-                info['priority'] = MAX_PRIORITY if schannel in schannels else maxp
-                index[key] = info
-    return index
-
-
-=======
 from .core.index import get_index
 from .resolve import Resolve
 
->>>>>>> 4f6ab97f
 def get_package_versions(package):
     index = get_index()
     r = Resolve(index)
