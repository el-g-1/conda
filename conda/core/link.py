# -*- coding: utf-8 -*-
from __future__ import absolute_import, division, print_function, unicode_literals

from collections import defaultdict, namedtuple
from logging import getLogger
import os
from os.path import dirname, isdir, join
from subprocess import CalledProcessError
import sys
from traceback import format_exc
import warnings

from .linked_data import (get_python_version_for_prefix, linked_data as get_linked_data,
                          load_meta)
from .package_cache import PackageCache
from .path_actions import (CompilePycAction, CreateApplicationEntryPointAction,
                           CreateApplicationSoftlinkAction, CreateLinkedPackageRecordAction,
                           CreateNonadminAction, CreatePythonEntryPointAction, LinkPathAction,
                           MakeMenuAction, RegisterEnvironmentLocationAction,
                           RegisterPrivateEnvAction, RemoveLinkedPackageRecordAction,
                           RemoveMenuAction, UnlinkPathAction, UnregisterEnvironmentLocationAction,
                           UnregisterPrivateEnvAction, UpdateHistoryAction)
from .. import CondaError, CondaMultiError, conda_signal_handler
from .._vendor.auxlib.collection import first
from .._vendor.auxlib.ish import dals
from ..base.context import context
from ..common.compat import ensure_text_type, iteritems, itervalues, odict, on_win, text_type
from ..common.path import (explode_directories, get_all_directories, get_major_minor_version,
                           get_python_site_packages_short_path)
from ..common.signals import signal_handler
from ..exceptions import (KnownPackageClobberError, LinkError, RemoveError,
                          SharedLinkPathClobberError, UnknownPackageClobberError, maybe_raise)
from ..gateways.disk import mkdir_p
from ..gateways.disk.delete import rm_rf
from ..gateways.disk.read import isfile, lexists, read_package_info
from ..gateways.disk.test import hardlink_supported, softlink_supported
from ..gateways.subprocess import subprocess_call
from ..models.dist import Dist
from ..models.enums import LinkType
from ..resolve import MatchSpec

try:
    from cytoolz.itertoolz import concat, concatv, groupby, interleave, take
except ImportError:  # pragma: no cover
    from .._vendor.toolz.itertoolz import concat, concatv, groupby, interleave, take  # NOQA

log = getLogger(__name__)


def determine_link_type(extracted_package_dir, target_prefix):
    source_test_file = join(extracted_package_dir, 'info', 'index.json')
    if context.always_copy:
        return LinkType.copy
    if context.always_softlink:
        return LinkType.softlink
    if hardlink_supported(source_test_file, target_prefix):
        return LinkType.hardlink
    if context.allow_softlinks and softlink_supported(source_test_file, target_prefix):
        return LinkType.softlink
    return LinkType.copy


def make_unlink_actions(transaction_context, target_prefix, linked_package_data):
    # no side effects in this function!
    unlink_path_actions = tuple(UnlinkPathAction(transaction_context, linked_package_data,
                                                 target_prefix, trgt)
                                for trgt in linked_package_data.files)

    remove_menu_actions = RemoveMenuAction.create_actions(transaction_context,
                                                          linked_package_data,
                                                          target_prefix)

    meta_short_path = '%s/%s' % ('conda-meta', Dist(linked_package_data).to_filename('.json'))
    remove_conda_meta_actions = (RemoveLinkedPackageRecordAction(transaction_context,
                                                                 linked_package_data,
                                                                 target_prefix, meta_short_path),)

    _all_d = get_all_directories(axn.target_short_path for axn in unlink_path_actions)
    all_directories = sorted(explode_directories(_all_d, already_split=True), reverse=True)
    directory_remove_actions = tuple(UnlinkPathAction(transaction_context, linked_package_data,
                                                      target_prefix, d, LinkType.directory)
                                     for d in all_directories)

    unregister_private_package_actions = UnregisterPrivateEnvAction.create_actions(
        transaction_context, linked_package_data, target_prefix
    )

    return tuple(concatv(
        remove_menu_actions,
        unlink_path_actions,
        directory_remove_actions,
        unregister_private_package_actions,
        remove_conda_meta_actions,
    ))


<<<<<<< HEAD
def match_specs_to_dists(packages_info_to_link, specs):
    matched_specs = [None for _ in range(len(packages_info_to_link))]
    for spec in specs or ():
        spec = MatchSpec(spec)
        idx = next((q for q, pkg_info in enumerate(packages_info_to_link)
                    if pkg_info.index_json_record.name == spec.name),
                   None)
        if idx is not None:
            matched_specs[idx] = spec
    return tuple(matched_specs)


PrefixSetup = namedtuple('PrefixSetup', (
    'index',
    'target_prefix',
    'unlink_dists',
    'link_dists',
    'command_action',
    'requested_specs',
))

PrefixActionGroup = namedtuple('PrefixActionGroup', (
    'unlink_action_groups',
    'unregister_action_groups',
    'link_action_groups',
    'register_action_groups',
))

# each PrefixGroup item is a sequence of ActionGroups
ActionGroup = namedtuple('ActionGroup', (
    'type',
    'pkg_data',
    'actions',
    'target_prefix',
))
=======
class UnlinkLinkTransaction(object):

    @classmethod
    def create_from_dists(cls, index, target_prefix, unlink_dists, link_dists):
        # This constructor method helps to patch into the 'plan' framework
        lnkd_pkg_data = (load_meta(target_prefix, dist) for dist in unlink_dists)
        # TODO: figure out if this filter shouldn't be an assert not None
        linked_packages_data_to_unlink = tuple(lpd for lpd in lnkd_pkg_data if lpd)
>>>>>>> e9e02a97


class UnlinkLinkTransaction(object):

    def __init__(self, *setups):
        self.prefix_setups = odict((stp.target_prefix, stp) for stp in setups)
        self.prefix_action_groups = odict()

        for stp in itervalues(self.prefix_setups):
            log.debug("instantiating UnlinkLinkTransaction with\n"
                      "  target_prefix: %s\n"
                      "  unlink_dists:\n"
                      "    %s\n"
                      "  link_dists:\n"
                      "    %s\n",
                      stp.target_prefix,
                      '\n    '.join(text_type(d) for d in stp.unlink_dists),
                      '\n    '.join(text_type(d) for d in stp.link_dists))

        self._prepared = False
        self._verified = False

    @property
    def nothing_to_do(self):
        return not any((stp.unlink_dists or stp.link_dists)
                       for stp in itervalues(self.prefix_setups))

    def get_pfe(self):
        from .package_cache import ProgressiveFetchExtract
        if not self.prefix_setups:
            return ProgressiveFetchExtract({}, ())
        else:
            index = next(itervalues(self.prefix_setups)).index
            link_dists = set(concat(stp.link_dists for stp in itervalues(self.prefix_setups)))
            return ProgressiveFetchExtract(index, link_dists)

    def prepare(self):
        if self._prepared:
            return

        for stp in itervalues(self.prefix_setups):
            grps = self._prepare(stp.index, stp.target_prefix, stp.unlink_dists, stp.link_dists,
                                 stp.command_action, stp.requested_specs)
            self.prefix_action_groups[stp.target_prefix] = PrefixActionGroup(*grps)

        self._prepared = True

    def verify(self):
        if not self._prepared:
            self.prepare()

        if context.skip_safety_checks:
            self._verified = True
            return

        exceptions = self._verify(self.prefix_setups, self.prefix_action_groups)

        if exceptions:
            maybe_raise(CondaMultiError(exceptions), context)
        else:
            log.info(exceptions)

        self._verified = True

    def execute(self):
        if not self._verified:
            self.verify()
        assert not context.dry_run
        self._execute(tuple(concat(interleave(itervalues(self.prefix_action_groups)))))

    @classmethod
    def _prepare(cls, index, target_prefix, unlink_dists, link_dists, command_action,
                 requested_specs):

        # make sure prefix directory exists
        if not isdir(target_prefix):
            try:
                mkdir_p(target_prefix)
            except (IOError, OSError) as e:
                log.debug(repr(e))
                raise CondaError("Unable to create prefix directory '%s'.\n"
                                 "Check that you have sufficient permissions."
                                 "" % target_prefix)

        # gather information from disk and caches
        linked_packages_data_to_unlink = tuple(load_meta(target_prefix, dist)
                                               for dist in unlink_dists)
        pkg_dirs_to_link = tuple(PackageCache.get_entry_to_link(dist).extracted_package_dir
                                 for dist in link_dists)
        assert all(pkg_dirs_to_link)
        packages_info_to_link = tuple(read_package_info(index[dist], pkg_dir)
                                      for dist, pkg_dir in zip(link_dists, pkg_dirs_to_link))

        link_types = tuple(determine_link_type(pkg_info.extracted_package_dir, target_prefix)
                           for pkg_info in packages_info_to_link)

        # make all the path actions
        # no side effects allowed when instantiating these action objects
        transaction_context = dict()
        python_version = cls.get_python_version(target_prefix,
                                                linked_packages_data_to_unlink,
                                                packages_info_to_link)
        transaction_context['target_python_version'] = python_version
        sp = get_python_site_packages_short_path(python_version)
        transaction_context['target_site_packages_short_path'] = sp

        unlink_action_groups = tuple(
            ActionGroup('unlink', lnkd_pkg_data, make_unlink_actions(transaction_context,
                                                                     target_prefix,
                                                                     lnkd_pkg_data),
                        target_prefix)
            for lnkd_pkg_data in linked_packages_data_to_unlink
        )

        if unlink_action_groups:
            axns = UnregisterEnvironmentLocationAction(transaction_context, target_prefix),
            unregister_action_groups = ActionGroup('unregister', None, axns, target_prefix),
        else:
            unregister_action_groups = ()

        matchspecs_for_link_dists = match_specs_to_dists(packages_info_to_link, requested_specs)
        link_action_groups = tuple(
            ActionGroup('link', pkg_info, cls.make_link_actions(transaction_context, pkg_info,
                                                                target_prefix, lt, spec),
                        target_prefix)
            for pkg_info, lt, spec in zip(packages_info_to_link, link_types,
                                          matchspecs_for_link_dists)
        )

        history_actions = UpdateHistoryAction.create_actions(
            transaction_context, target_prefix, requested_specs, command_action)
        if link_action_groups:
            register_actions = RegisterEnvironmentLocationAction(transaction_context,
                                                                 target_prefix),
        else:
            register_actions = ()

        register_action_groups = ActionGroup('register', None,
                                             register_actions + history_actions,
                                             target_prefix),

        return PrefixActionGroup(
            unlink_action_groups,
            unregister_action_groups,
            link_action_groups,
            register_action_groups,
        )

    @staticmethod
    def _verify_individual_level(prefix_action_group):
        all_actions = concat(axngroup.actions
                             for action_groups in prefix_action_group
                             for axngroup in action_groups)

        # run all per-action verify methods
        #   one of the more important of these checks is to verify that a file listed in
        #   the packages manifest (i.e. info/files) is actually contained within the package
        for axn in all_actions:
            if axn.verified:
                continue
            error_result = axn.verify()
            if error_result:
                log.debug("Verification error in action %s", axn)
                log.debug(format_exc())
                yield error_result

    @staticmethod
    def _verify_prefix_level(target_prefix, prefix_action_group):
        # further verification of the whole transaction
        # for each path we are creating in link_actions, we need to make sure
        #   1. each path either doesn't already exist in the prefix, or will be unlinked
        #   2. there's only a single instance of each path
        #   3. if the target is a private env, leased paths need to be verified
        #   4. make sure conda-meta/history file is writable
        #   5. make sure envs/catalog.json is writable; done with RegisterEnvironmentLocationAction
        #   6. make sure we're not removing pinned packages without no-pin flag
        # TODO: 3, 4, 6

        unlink_action_groups = (axn_grp
                                for action_groups in prefix_action_group
                                for axn_grp in action_groups
                                if axn_grp.type == 'unlink')
        link_action_groups = (axn_grp
                              for action_groups in prefix_action_group
                              for axn_grp in action_groups
                              if axn_grp.type == 'link')

        # paths are case-insensitive on windows apparently
        lower_on_win = lambda p: p.lower() if on_win else p
        unlink_paths = set(lower_on_win(axn.target_short_path)
                           for grp in unlink_action_groups
                           for axn in grp.actions
                           if isinstance(axn, UnlinkPathAction))
        # we can get all of the paths being linked by looking only at the
        #   CreateLinkedPackageRecordAction actions
        create_lpr_actions = (axn
                              for grp in link_action_groups
                              for axn in grp.actions
                              if isinstance(axn, CreateLinkedPackageRecordAction))

        # Verification 1. each path either doesn't already exist in the prefix, or will be unlinked
        link_paths_dict = defaultdict(list)
        for axn in create_lpr_actions:
            for path in axn.linked_package_record.files:
                path = lower_on_win(path)
                link_paths_dict[path].append(axn)
                if path not in unlink_paths and lexists(join(target_prefix, path)):
                    # we have a collision; at least try to figure out where it came from
                    linked_data = get_linked_data(target_prefix)
                    colliding_linked_package_record = first(
                        (lpr for lpr in itervalues(linked_data)),
                        key=lambda lpr: path in lpr.files
                    )
                    if colliding_linked_package_record:
                        yield KnownPackageClobberError(path, Dist(axn.linked_package_record),
                                                       Dist(colliding_linked_package_record),
                                                       context)
                    else:
                        yield UnknownPackageClobberError(path, Dist(axn.linked_package_record),
                                                         context)

        # Verification 2. there's only a single instance of each path
        for path, axns in iteritems(link_paths_dict):
            if len(axns) > 1:
                yield SharedLinkPathClobberError(
                    path, tuple(Dist(axn.linked_package_record) for axn in axns), context
                )

    @staticmethod
    def _verify_transaction_level(prefix_setups):
        # 1. make sure we're not removing conda or a conda dependency from conda's env
        # 2. make sure we're not removing a conda dependency from conda's env
        conda_prefixes = (join(context.root_prefix, 'envs', '_conda_'), context.root_prefix)
        conda_setups = tuple(setup for setup in itervalues(prefix_setups)
                             if setup.target_prefix in conda_prefixes)

        conda_unlinked = any(d.name == 'conda'
                             for setup in conda_setups
                             for d in setup.unlink_dists)

        conda_dist, conda_final_setup = next(
            ((d, setup)
             for setup in conda_setups
             for d in setup.link_dists
             if d.name == 'conda'),
            (None, None)
        )

        if conda_unlinked and conda_final_setup is None:
            # means conda is being unlinked and not re-linked anywhere
            # this should never be able to be skipped, even with --force
            yield RemoveError("This operation will remove conda without replacing it with\n"
                              "another version of conda.")

        if conda_final_setup is None:
            # means we're not unlinking then linking a new package, so look up current conda record
            conda_final_prefix = context.conda_prefix
            pkg_names_already_lnkd = tuple(rec.name for rec in get_linked_data(conda_final_prefix)
                                           or ())
            pkg_names_being_lnkd = ()
            pkg_names_being_unlnkd = ()
            _prefix_records = itervalues(get_linked_data(conda_final_prefix))
            conda_linked_depends = next((record.depends for record in _prefix_records
                                         if record.name == 'conda'), ())
        else:
            conda_final_prefix = conda_final_setup.target_prefix
            pkg_names_already_lnkd = tuple(rec.name for rec in get_linked_data(conda_final_prefix)
                                           or ())
            pkg_names_being_lnkd = tuple(d.name for d in conda_final_setup.link_dists or ())
            pkg_names_being_unlnkd = tuple(d.name for d in conda_final_setup.unlink_dists or ())
            conda_linked_depends = conda_final_setup.index[conda_dist].depends

        for conda_dependency in conda_linked_depends:
            dep_name = MatchSpec(conda_dependency).name
            if dep_name not in pkg_names_being_lnkd and (dep_name not in pkg_names_already_lnkd
                                                         or dep_name in pkg_names_being_unlnkd):
                # equivalent to not (dep_name in pkg_names_being_lnkd or
                #  (dep_name in pkg_names_already_lnkd and dep_name not in pkg_names_being_unlnkd))
                yield RemoveError("'%s' is a dependency of conda and cannot be removed from\n"
                                  "conda's operating environment." % dep_name)

    @classmethod
    def _verify(cls, prefix_setups, prefix_action_groups):
        exceptions = tuple(exc for exc in concatv(
            concat(cls._verify_individual_level(prefix_group)
                   for prefix_group in itervalues(prefix_action_groups)),
            concat(cls._verify_prefix_level(target_prefix, prefix_group)
                   for target_prefix, prefix_group in iteritems(prefix_action_groups)),
            cls._verify_transaction_level(prefix_setups),
        ) if exc)
        return exceptions

    @classmethod
    def _execute(cls, all_action_groups):
        with signal_handler(conda_signal_handler):
            pkg_idx = 0
            try:
                for pkg_idx, axngroup in enumerate(all_action_groups):
                    cls._execute_actions(pkg_idx, axngroup)
            except Exception as execute_multi_exc:
                # reverse all executed packages except the one that failed
                rollback_excs = []
                if context.rollback_enabled:
                    failed_pkg_idx = pkg_idx
                    reverse_actions = reversed(tuple(enumerate(
                        take(failed_pkg_idx, all_action_groups)
                    )))
                    for pkg_idx, axngroup in reverse_actions:
                        excs = cls._reverse_actions(pkg_idx, axngroup)
                        rollback_excs.extend(excs)

                raise CondaMultiError(tuple(concatv(
                    (execute_multi_exc.errors
                     if isinstance(execute_multi_exc, CondaMultiError)
                     else (execute_multi_exc,)),
                    rollback_excs,
                )))
            else:
                for axngroup in all_action_groups:
                    for action in axngroup.actions:
                        action.cleanup()

    @staticmethod
    def _execute_actions(pkg_idx, axngroup):
        target_prefix = axngroup.target_prefix
        axn_idx, action, is_unlink = 0, None, axngroup.type == 'unlink'
        pkg_data = axngroup.pkg_data
        dist = pkg_data and Dist(pkg_data)
        try:

            if axngroup.type == 'unlink':
                log.info("===> UNLINKING PACKAGE: %s <===\n"
                         "  prefix=%s\n", dist, target_prefix)

            elif axngroup.type == 'link':
                log.info("===> LINKING PACKAGE: %s <===\n"
                         "  prefix=%s\n"
                         "  source=%s\n", dist, target_prefix, pkg_data.extracted_package_dir)

            if axngroup.type in ('unlink', 'link'):
                run_script(target_prefix if is_unlink else pkg_data.extracted_package_dir,
                           dist,
                           'pre-unlink' if is_unlink else 'pre-link',
                           target_prefix)
            for axn_idx, action in enumerate(axngroup.actions):
                action.execute()
            if axngroup.type in ('unlink', 'link'):
                run_script(target_prefix, Dist(pkg_data),
                           'post-unlink' if is_unlink else 'post-link')
        except Exception as e:  # this won't be a multi error
            # reverse this package
            log.debug("Error in action #%d for pkg_idx #%d %r", axn_idx, pkg_idx, action)
            log.debug(format_exc())
            reverse_excs = ()
            if context.rollback_enabled:
                log.error("An error occurred while %s package '%s'.\n"
                          "%r\n"
                          "Attempting to roll back.\n",
                          'uninstalling' if is_unlink else 'installing', Dist(pkg_data), e)
                reverse_excs = UnlinkLinkTransaction._reverse_actions(
                    pkg_idx, axngroup, reverse_from_idx=axn_idx
                )
            raise CondaMultiError(tuple(concatv(
                (e,),
                reverse_excs,
            )))

    @staticmethod
    def _reverse_actions(pkg_idx, axngroup, reverse_from_idx=-1):
        target_prefix = axngroup.target_prefix

        # reverse_from_idx = -1 means reverse all actions
        pkg_data = axngroup.pkg_data
        dist = pkg_data and Dist(pkg_data)

        if axngroup.type == 'unlink':
            log.info("===> REVERSING PACKAGE UNLINK: %s <===\n"
                     "  prefix=%s\n", dist, target_prefix)

        elif axngroup.type == 'link':
            log.info("===> REVERSING PACKAGE LINK: %s <===\n"
                     "  prefix=%s\n", dist, target_prefix)

        log.debug("reversing pkg_idx #%d from axn_idx #%d", pkg_idx, reverse_from_idx)

        exceptions = []
        if reverse_from_idx < 0:
            reverse_actions = axngroup.actions
        else:
            reverse_actions = axngroup.actions[:reverse_from_idx+1]
        for axn_idx, action in reversed(tuple(enumerate(reverse_actions))):
            try:
                action.reverse()
            except Exception as e:
                log.debug("action.reverse() error in action #%d for pkg_idx #%d %r", axn_idx,
                          pkg_idx, action)
                log.debug(format_exc())
                exceptions.append(e)
        return exceptions

    @staticmethod
    def get_python_version(target_prefix, linked_packages_data_to_unlink, packages_info_to_link):
        # this method determines the python version that will be present at the
        # end of the transaction
        linking_new_python = next((package_info for package_info in packages_info_to_link
                                   if package_info.index_json_record.name == 'python'),
                                  None)
        if linking_new_python:
            # is python being linked? we're done
            full_version = linking_new_python.index_json_record.version
            assert full_version
            return get_major_minor_version(full_version)

        # is python already linked and not being unlinked? that's ok too
        linked_python_version = get_python_version_for_prefix(target_prefix)
        if linked_python_version:
            find_python = (lnkd_pkg_data for lnkd_pkg_data in linked_packages_data_to_unlink
                           if lnkd_pkg_data.name == 'python')
            unlinking_this_python = next(find_python, None)
            if unlinking_this_python is None:
                # python is not being unlinked
                return linked_python_version

        # there won't be any python in the finished environment
        return None

    @staticmethod
    def make_link_actions(transaction_context, package_info, target_prefix, requested_link_type,
                          requested_spec):
        required_quad = transaction_context, package_info, target_prefix, requested_link_type

        file_link_actions = LinkPathAction.create_file_link_actions(*required_quad)
        create_directory_actions = LinkPathAction.create_directory_actions(
            *required_quad, file_link_actions=file_link_actions
        )
        create_nonadmin_actions = CreateNonadminAction.create_actions(*required_quad)
        create_menu_actions = MakeMenuAction.create_actions(*required_quad)

        python_entry_point_actions = CreatePythonEntryPointAction.create_actions(*required_quad)
        compile_pyc_actions = CompilePycAction.create_actions(*required_quad,
                                                              file_link_actions=file_link_actions)

        if requested_spec:
            application_entry_point_actions = CreateApplicationEntryPointAction.create_actions(
                *required_quad
            )
            application_softlink_actions = CreateApplicationSoftlinkAction.create_actions(
                *required_quad
            )
        else:
            application_entry_point_actions = ()
            application_softlink_actions = ()

        all_target_short_paths = tuple(axn.target_short_path for axn in concatv(
            file_link_actions,
            python_entry_point_actions,
            compile_pyc_actions,
        ))

        leased_paths = tuple(axn.leased_path_entry for axn in concatv(
            application_entry_point_actions,
            application_softlink_actions,
        ))

        meta_create_actions = CreateLinkedPackageRecordAction.create_actions(
            *required_quad, all_target_short_paths=all_target_short_paths,
            leased_paths=leased_paths
        )

        if requested_spec:
            register_private_env_actions = RegisterPrivateEnvAction.create_actions(
                transaction_context, package_info, target_prefix, requested_spec, leased_paths
            )
        else:
            register_private_env_actions = ()

        # the ordering here is significant
        return tuple(concatv(
            meta_create_actions,
            create_directory_actions,
            file_link_actions,
            create_nonadmin_actions,
            python_entry_point_actions,
            compile_pyc_actions,
            create_menu_actions,
            application_entry_point_actions,
            register_private_env_actions,
        ))

    def make_legacy_action_groups(self, pfe):
        legacy_action_groups = []

        for q, (prefix, setup) in enumerate(iteritems(self.prefix_setups)):
            actions = defaultdict(list)
            if q == 0:
                pfe.prepare()
                for axn in pfe.cache_actions:
                    actions['FETCH'].append(Dist(axn.url))

            actions['PREFIX'] = setup.target_prefix
            for dist in setup.unlink_dists:
                actions['UNLINK'].append(dist)
            for dist in setup.link_dists:
                actions['LINK'].append(dist)

            legacy_action_groups.append(actions)

        return legacy_action_groups

    def display_actions(self, pfe):
        from ..plan import display_actions
        legacy_action_groups = self.make_legacy_action_groups(pfe)

        for actions, (prefix, setup) in zip(legacy_action_groups, iteritems(self.prefix_setups)):
            display_actions(actions, setup.index, show_channel_urls=context.show_channel_urls)

        return legacy_action_groups


def run_script(prefix, dist, action='post-link', env_prefix=None):
    """
    call the post-link (or pre-unlink) script, and return True on success,
    False on failure
    """
    path = join(prefix,
                'Scripts' if on_win else 'bin',
                '.%s-%s.%s' % (dist.name, action, 'bat' if on_win else 'sh'))
    if not isfile(path):
        return True

    env = os.environ.copy()

    if action == 'pre-link':  # pragma: no cover
        # old no-arch support; deprecated
        is_old_noarch = False
        try:
            with open(path) as f:
                script_text = ensure_text_type(f.read())
            if ((on_win and "%PREFIX%\\python.exe %SOURCE_DIR%\\link.py" in script_text)
                    or "$PREFIX/bin/python $SOURCE_DIR/link.py" in script_text):
                is_old_noarch = True
        except Exception as e:
            import traceback
            log.debug(e)
            log.debug(traceback.format_exc())

        env['SOURCE_DIR'] = prefix
        if not is_old_noarch:
            warnings.warn(dals("""
            Package %s uses a pre-link script. Pre-link scripts are potentially dangerous.
            This is because pre-link scripts have the ability to change the package contents in the
            package cache, and therefore modify the underlying files for already-created conda
            environments.  Future versions of conda may deprecate and ignore pre-link scripts.
            """) % dist)

    if on_win:
        try:
            command_args = [os.environ[str('COMSPEC')], '/c', path]
        except KeyError:
            log.info("failed to run %s for %s due to COMSPEC KeyError", action, dist)
            return False
    else:
        shell_path = 'sh' if 'bsd' in sys.platform else 'bash'
        command_args = [shell_path, "-x", path]

    env['ROOT_PREFIX'] = context.root_prefix
    env['PREFIX'] = env_prefix or prefix
    env['PKG_NAME'] = dist.name
    env['PKG_VERSION'] = dist.version
    env['PKG_BUILDNUM'] = dist.build_number
    env['PATH'] = os.pathsep.join((dirname(path), env.get('PATH', '')))

    try:
        log.debug("for %s at %s, executing script: $ %s",
                  dist, env['PREFIX'], ' '.join(command_args))
        subprocess_call(command_args, env=env, path=dirname(path))
    except CalledProcessError as e:  # pragma: no cover
        m = messages(prefix)
        if action in ('pre-link', 'post-link'):
            if 'openssl' in text_type(dist):
                # this is a hack for conda-build string parsing in the conda_build/build.py
                #   create_env function
                message = "%s failed for: %s" % (action, dist)
            else:
                message = dals("""
                %s script failed for package %s
                running your command again with `-v` will provide additional information
                location of failed script: %s
                ==> script messages <==
                %s
                """) % (action, dist, path, m or "<None>")
            raise LinkError(message)
        else:
            log.warn("%s script failed for package %s\n"
                     "consider notifying the package maintainer", action, dist)
            return False
    else:
        messages(prefix)
        return True


def messages(prefix):
    path = join(prefix, '.messages.txt')
    try:
        if isfile(path):
            with open(path) as fi:
                m = fi.read()
                print(m, file=sys.stderr if context.json else sys.stdout)
                return m
    finally:
        rm_rf(path)<|MERGE_RESOLUTION|>--- conflicted
+++ resolved
@@ -10,8 +10,7 @@
 from traceback import format_exc
 import warnings
 
-from .linked_data import (get_python_version_for_prefix, linked_data as get_linked_data,
-                          load_meta)
+from .linked_data import get_python_version_for_prefix, linked_data as get_linked_data, load_meta
 from .package_cache import PackageCache
 from .path_actions import (CompilePycAction, CreateApplicationEntryPointAction,
                            CreateApplicationSoftlinkAction, CreateLinkedPackageRecordAction,
@@ -94,7 +93,6 @@
     ))
 
 
-<<<<<<< HEAD
 def match_specs_to_dists(packages_info_to_link, specs):
     matched_specs = [None for _ in range(len(packages_info_to_link))]
     for spec in specs or ():
@@ -130,16 +128,6 @@
     'actions',
     'target_prefix',
 ))
-=======
-class UnlinkLinkTransaction(object):
-
-    @classmethod
-    def create_from_dists(cls, index, target_prefix, unlink_dists, link_dists):
-        # This constructor method helps to patch into the 'plan' framework
-        lnkd_pkg_data = (load_meta(target_prefix, dist) for dist in unlink_dists)
-        # TODO: figure out if this filter shouldn't be an assert not None
-        linked_packages_data_to_unlink = tuple(lpd for lpd in lnkd_pkg_data if lpd)
->>>>>>> e9e02a97
 
 
 class UnlinkLinkTransaction(object):
@@ -225,8 +213,10 @@
                                  "" % target_prefix)
 
         # gather information from disk and caches
-        linked_packages_data_to_unlink = tuple(load_meta(target_prefix, dist)
-                                               for dist in unlink_dists)
+        linked_pkgs_data_to_unlink = (load_meta(target_prefix, dist) for dist in unlink_dists)
+        # NOTE: load_meta can return None
+        # TODO: figure out if this filter shouldn't be an assert not None
+        linked_pkgs_data_to_unlink = tuple(lpd for lpd in linked_pkgs_data_to_unlink if lpd)
         pkg_dirs_to_link = tuple(PackageCache.get_entry_to_link(dist).extracted_package_dir
                                  for dist in link_dists)
         assert all(pkg_dirs_to_link)
@@ -240,7 +230,7 @@
         # no side effects allowed when instantiating these action objects
         transaction_context = dict()
         python_version = cls.get_python_version(target_prefix,
-                                                linked_packages_data_to_unlink,
+                                                linked_pkgs_data_to_unlink,
                                                 packages_info_to_link)
         transaction_context['target_python_version'] = python_version
         sp = get_python_site_packages_short_path(python_version)
@@ -251,7 +241,7 @@
                                                                      target_prefix,
                                                                      lnkd_pkg_data),
                         target_prefix)
-            for lnkd_pkg_data in linked_packages_data_to_unlink
+            for lnkd_pkg_data in linked_pkgs_data_to_unlink
         )
 
         if unlink_action_groups:
