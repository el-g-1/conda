from __future__ import absolute_import, division, print_function, unicode_literals

import collections
import hashlib
import logging
import re
import sys
import threading
from functools import partial
<<<<<<< HEAD
from textwrap import dedent
=======
from os.path import dirname
>>>>>>> 4f56a097

from .common.compat import on_win
from .common.url import path_to_url

log = logging.getLogger(__name__)


class memoized(object):
    """Decorator. Caches a function's return value each time it is called.
    If called later with the same arguments, the cached value is returned
    (not reevaluated).
    """
    def __init__(self, func):
        self.func = func
        self.cache = {}
        self.lock = threading.Lock()

    def __call__(self, *args, **kw):
        newargs = []
        for arg in args:
            if isinstance(arg, list):
                newargs.append(tuple(arg))
            elif not isinstance(arg, collections.Hashable):
                # uncacheable. a list, for instance.
                # better to not cache than blow up.
                return self.func(*args, **kw)
            else:
                newargs.append(arg)
        newargs = tuple(newargs)
        key = (newargs, frozenset(sorted(kw.items())))
        with self.lock:
            if key in self.cache:
                return self.cache[key]
            else:
                value = self.func(*args, **kw)
                self.cache[key] = value
                return value


# For instance methods only
class memoize(object):  # 577452
    def __init__(self, func):
        self.func = func

    def __get__(self, obj, objtype=None):
        if obj is None:
            return self.func
        return partial(self, obj)

    def __call__(self, *args, **kw):
        obj = args[0]
        try:
            cache = obj.__cache
        except AttributeError:
            cache = obj.__cache = {}
        key = (self.func, args[1:], frozenset(sorted(kw.items())))
        try:
            res = cache[key]
        except KeyError:
            res = cache[key] = self.func(*args, **kw)
        return res

@memoized
def gnu_get_libc_version():
    """
    If on linux, get installed version of glibc, otherwise return None
    """

    if not sys.platform.startswith('linux'):
        return None

    from ctypes import CDLL, cdll, c_char_p

    cdll.LoadLibrary('libc.so.6')
    libc = CDLL('libc.so.6')
    f = libc.gnu_get_libc_version
    f.restype = c_char_p

    result = f()
    if hasattr(result, 'decode'):
        result = result.decode('utf-8')
    return result


def hashsum_file(path, mode='md5'):
    h = hashlib.new(mode)
    with open(path, 'rb') as fi:
        while True:
            chunk = fi.read(262144)  # process chunks of 256KB
            if not chunk:
                break
            h.update(chunk)
    return h.hexdigest()


def md5_file(path):
    return hashsum_file(path, 'md5')


def path_identity(path):
    """Used as a dummy path converter where no conversion necessary"""
    return path


def win_path_to_unix(path, root_prefix=""):
    """Convert a path or ;-separated string of paths into a unix representation

    Does not add cygdrive.  If you need that, set root_prefix to "/cygdrive"
    """
    path_re = '(?<![:/^a-zA-Z])([a-zA-Z]:[\/\\\\]+(?:[^:*?"<>|]+[\/\\\\]+)*[^:*?"<>|;\/\\\\]+?(?![a-zA-Z]:))'  # noqa

    def _translation(found_path):
        found = found_path.group(1).replace("\\", "/").replace(":", "").replace("//", "/")
        return root_prefix + "/" + found

    path = re.sub(path_re, _translation, path).replace(";/", ":/")

    return path


def unix_path_to_win(path, root_prefix=""):
    """Convert a path or :-separated string of paths into a Windows representation

    Does not add cygdrive.  If you need that, set root_prefix to "/cygdrive"
    """
    if len(path) > 1 and (";" in path or (path[1] == ":" and path.count(":") == 1)):
        # already a windows path
        return path.replace("/", "\\")

    path_re = root_prefix + r'/([a-zA-Z])(/(?:(?![:\s]/)[^:*?"<>])*)'

    def _translation(found_path):
        return "{0}:{1}".format(found_path.group(1),
                                found_path.group(2).replace("/", "\\"))

    path = re.sub(path_re, _translation, path)
    path = re.sub(r':([a-zA-Z]):\\', r';\1:\\', path)

    return path


# curry cygwin functions
def win_path_to_cygwin(path):
    return win_path_to_unix(path, "/cygdrive")


def cygwin_path_to_win(path):
    return unix_path_to_win(path, "/cygdrive")


def translate_stream(stream, translator):
    return "\n".join(translator(line) for line in stream.split("\n"))


def human_bytes(n):
    """
    Return the number of bytes n in more human readable form.
    """
    if n < 1024:
        return '%d B' % n
    k = n/1024
    if k < 1024:
        return '%d KB' % round(k)
    m = k/1024
    if m < 1024:
        return '%.1f MB' % m
    g = m/1024
    return '%.2f GB' % g


# TODO: this should be done in a more extensible way
#     (like files for each shell, with some registration mechanism.)
#
# remember the exe fields are exclusively used to call the correct
# executable for the unittesting, hence why some of the Windows paths
# are absolutes
posix_bash_base = dict(
    allargs='${@}',
    binpath='/bin/',  # mind the trailing slash.
    defaultenv_print='echo "${CONDA_DEFAULT_ENV}"',
    echo='echo',
    envvar_getall='env',
    envvar_set='export {variable}="{value}"',
    envvar_unset='unset {variable}',
    flag_double='--',
    flag_single='-',
    nul='2>/dev/null',
    path_delim=':',
    path_from=path_identity,
    path_print='echo "${PATH}"',
    path_to=path_identity,
    path_prepend='export PATH="{}:${{PATH}}"',
    prompt_print='echo "${PS1}"',
    prompt_set='export PS1="{value}"',
    prompt_unset='unset PS1',
    sep='/',
    shell_args='-l',
    source='. "{}"',
    suffix_executable='',
    suffix_script='.sh',
    var_format='${}',
    var_set='{variable}="{value}"',
    var_unset='unset {variable}',
)
posix_c_base = dict(
    posix_bash_base,
    # exe=,
    allargs='${argv}',
    envvar_set='setenv {variable} "{value}"',
    envvar_unset='unsetenv {variable}',
    nul='>&/dev/null',
    path_prepend=dedent("""\
        set path=({0} ${{path}})
        set PATH=({0}:${{PATH}})"""),
    prompt_print='echo "${prompt}"',
    prompt_set='set prompt="{value}"',
    prompt_unset='unset prompt',
    shell_args='',
    source='source "{}"',
    suffix_executable='',
    suffix_script='.csh',
    var_set='set {variable}="{value}"',
)

cygwin_prefix = "C:\\cygwin64\\bin\\"
cygwin_bash_base = dict(
    posix_bash_base,
    # this is the path that needs to be added to PATH just before entering
    # Cygwin shell such that we can find our executables
    pathprefix=cygwin_prefix,
    binpath='/Scripts/',  # mind the trailing slash.
    envvar_unset='[ -n "${{{variable}+x}}" ] && unset {variable}',
    path_from=cygwin_path_to_win,
    path_to=win_path_to_cygwin,
    var_unset='[ -n "${{{variable}+x}}" ] && unset {variable}',
)

mingw_prefix = "C:\\MinGW\\msys\\1.0\\bin\\"
mingw_bash_base = dict(
    posix_bash_base,
    # this is the path that needs to be added to PATH just before entering
    # MinGW shell such that we can find our executables
    pathprefix=mingw_prefix + ";C:\\MinGW\\MSYS\\1.0\\local\\bin;C:\\MinGW\\bin",
    binpath='/Scripts/',  # mind the trailing slash.
    path_from=unix_path_to_win,
    path_to=win_path_to_unix,
)

msys_prefix = "C:\\msys64\\usr\\bin\\"
msys_bash_base = dict(
    posix_bash_base,
    # this is the path that needs to be added to PATH just before entering
    # MSYS2 shell such that we can find our executables
    pathprefix=msys_prefix,
    binpath='/Scripts/',  # mind the trailing slash.
    path_from=unix_path_to_win,
    path_to=win_path_to_unix,
    shell_args='',
)
msys_c_base = dict(
    posix_c_base,
    # this is the path that needs to be added to PATH just before entering
    # MSYS2 shell such that we can find our executables
    pathprefix=msys_prefix,
    binpath='/Scripts/',  # mind the trailing slash.
    path_from=unix_path_to_win,
    path_to=win_path_to_unix,
    shell_args='',
)

batch_base = dict(
    binpath='\\Scripts\\',  # mind the trailing slash.
    # parenthesis mismatched intentionally
    # see http://stackoverflow.com/questions/20691060/
    #   how-do-i-echo-a-blank-empty-line-to-the-console-from-a-windows-batch-file
    # NOQA
    defaultenv_print=dedent('''\
        @IF /I NOT "%CONDA_DEFAULT_ENV%"=="" (
            @ECHO %CONDA_DEFAULT_ENV%
        ) ELSE (
            @ECHO(
        )'''),
    echo='@ECHO',
    envvar_getall='@SET',
    envvar_set='@SET "{variable}={value}"',
    envvar_unset='@SET {variable}=',
    flag_double='/',
    flag_single='/',
    nul='1>NUL 2>&1',
    path_delim=';',
    path_from=path_identity,
    path_print='@ECHO %PATH%',
    path_to=path_identity,
    path_prepend='@SET "PATH={};%PATH%"',
    prompt_print='@ECHO %PROMPT%',
    prompt_set='@SET "PROMPT={value}"',
    prompt_unset='@SET PROMPT=',
    sep='\\',
    shell_args='/d /c',
    source='@CALL "{}"',
    suffix_executable='.bat',
    suffix_script='.bat',
    var_format='%{}%',
    var_set='@SET "{variable}={value}"',
    var_unset='@SET {variable}=',
)
powershell_base = dict(
    posix_bash_base,
    binpath='\Scripts\\',  # mind the trailing slash.
    defaultenv_print='echo "${env:CONDA_DEFAULT_ENV}"',
    envvar_getall=dedent('''\
        Get-ChildItem env: | % {
        $name=$_.Name
        $value=$_.Value
        echo "$name=$value"
        }'''),
    envvar_set='$env:{variable}="{value}"',
    envvar_unset='$env:{variable}=""',
    path_delim=';',
    path_print='echo ${env:Path}',
    path_prepend='$env:PATH="{};${{env:PATH}}"',
    prompt_print='(Get-Command Prompt).definition',
    prompt_set=dedent('''\
        function Prompt {{
            return "{value}";
        }}'''),
    prompt_unset=dedent('''\
        function Prompt {
            return "";
        }'''),
    sep='\\',
    shell_args='-File',
    source='{}',
    suffix_executable='.ps1',
    suffix_script='.ps1',
    var_set='${variable}="{value}"',
    var_unset='Remove-Variable {variable}',
)

if on_win:
    shells = {
        "powershell.exe": dict(
            powershell_base,
            exe='powershell.exe',
        ),
        "cmd.exe": dict(
            batch_base,
            exe='cmd.exe',
        ),
        "bash.cygwin": dict(
            cygwin_bash_base,
            # this is the default install location for Cygwin
            exe=cygwin_prefix + 'bash.exe',
        ),
        "bash.mingw": dict(
            mingw_bash_base,
            # this is the default install location for MinGW
            exe=mingw_prefix + 'bash.exe',
        ),
        "bash.msys": dict(
            msys_bash_base,
            # this is the default install location for MSYS
            exe=msys_prefix + 'bash.exe',
        ),
        "dash.msys": dict(
            msys_bash_base,
            # this is the default install location for MSYS
            exe=msys_prefix + 'dash.exe',
        ),
        "zsh.msys": dict(
            msys_bash_base,
            # this is the default install location for MSYS
            exe=msys_prefix + 'zsh.exe',
        ),
        "ksh.msys": dict(
            msys_bash_base,
            # this is the default install location for MSYS
            exe=msys_prefix + 'ksh.exe',
        ),
        "csh.msys": dict(
            msys_c_base,
            # this is the default install location for MSYS
            exe=msys_prefix + 'csh.exe',
        ),
        "tcsh.msys": dict(
            msys_c_base,
            # this is the default install location for MSYS
            exe=msys_prefix + 'tcsh.exe',
        ),
    }

else:
    shells = {
        "bash": dict(
            posix_bash_base,
            exe='bash',
        ),
        "zsh": dict(
            posix_bash_base,
            exe='zsh',
        ),
        "dash": dict(
            posix_bash_base,
            exe='dash',
            shell_args='',
        ),
        "posh": dict(
            posix_bash_base,
            exe='posh',
        ),
        "ksh": dict(
            posix_bash_base,
            exe='ksh',
            shell_args='',
        ),
        "fish": dict(
            posix_bash_base,
            exe='fish',
            path_delim=' ',
        ),
        "sh": dict(
            posix_bash_base,
            exe='sh',
        ),
        "csh": dict(
            posix_c_base,
            exe='csh',
        ),
        "tcsh": dict(
            posix_c_base,
            exe='tcsh',
        ),
    }

# put back because of conda build
urlpath = url_path = path_to_url


@memoized
def sys_prefix_unfollowed():
    """Since conda is installed into non-root environments as a symlink only
    and because sys.prefix follows symlinks, this function can be used to
    get the 'unfollowed' sys.prefix.

    This value is usually the same as the prefix of the environment into
    which conda has been symlinked. An example of when this is necessary
    is when conda looks for external sub-commands in find_commands.py
    """
    try:
        frame = sys._current_frames().values()[0]
        while frame.f_back:
            frame = frame.f_back
        code = frame.f_code
        filename = code.co_filename
        unfollowed = dirname(dirname(filename))
    except:
        return sys.prefix
    return unfollowed<|MERGE_RESOLUTION|>--- conflicted
+++ resolved
@@ -1,17 +1,14 @@
 from __future__ import absolute_import, division, print_function, unicode_literals
 
 import collections
+from functools import partial
 import hashlib
 import logging
+from os.path import dirname
 import re
 import sys
+from textwrap import dedent
 import threading
-from functools import partial
-<<<<<<< HEAD
-from textwrap import dedent
-=======
-from os.path import dirname
->>>>>>> 4f56a097
 
 from .common.compat import on_win
 from .common.url import path_to_url
