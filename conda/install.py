# (c) 2012-2014 Continuum Analytics, Inc. / http://continuum.io
# All Rights Reserved
#
# conda is distributed under the terms of the BSD 3-clause license.
# Consult LICENSE.txt or http://opensource.org/licenses/BSD-3-Clause.
""" This module contains:
  * all low-level code for extracting, linking and unlinking packages
  * a very simple CLI

These API functions have argument names referring to:

    dist:        canonical package name (e.g. 'numpy-1.6.2-py26_0')

    pkgs_dir:    the "packages directory" (e.g. '/opt/anaconda/pkgs' or
                 '/home/joe/envs/.pkgs')

    prefix:      the prefix of a particular environment, which may also
                 be the "default" environment (i.e. sys.prefix),
                 but is otherwise something like '/opt/anaconda/envs/foo',
                 or even any prefix, e.g. '/home/joe/myenv'

Also, this module is directly invoked by the (self extracting (sfx)) tarball
installer to create the initial environment, therefore it needs to be
standalone, i.e. not import any other parts of `conda` (only depend on
the standard library).
"""

from __future__ import print_function, division, absolute_import

import errno
import functools
import json
import logging
import os
import re
import shlex
import shutil
import stat
import subprocess
import sys
import tarfile
import time
import traceback
from os.path import (abspath, basename, dirname, isdir, isfile, islink,
                     join, normpath)


on_win = bool(sys.platform == "win32")

try:
    from conda.lock import Locked
    from conda.utils import win_path_to_unix, url_path
    from conda.config import remove_binstar_tokens, pkgs_dirs, url_channel
except ImportError:
    # Make sure this still works as a standalone script for the Anaconda
    # installer.
    class Locked(object):
        def __init__(self, *args, **kwargs):
            pass

        def __enter__(self):
            pass

        def __exit__(self, exc_type, exc_value, traceback):
            pass

    def win_path_to_unix(path, root_prefix=""):
        """Convert a path or ;-separated string of paths into a unix representation

        Does not add cygdrive.  If you need that, set root_prefix to "/cygdrive"
        """
        path_re = '(?<![:/^a-zA-Z])([a-zA-Z]:[\/\\\\]+(?:[^:*?"<>|]+[\/\\\\]+)*[^:*?"<>|;\/\\\\]+?(?![a-zA-Z]:))'  # noqa

        def translation(found_path):
            found = found_path.group(1).replace("\\", "/").replace(":", "")
            return root_prefix + "/" + found
        return re.sub(path_re, translation, path).replace(";/", ":/")

    def url_path(path):
        path = abspath(path)
        if on_win:
            path = '/' + path.replace(':', '|').replace('\\', '/')
        return 'file://%s' % path

    # There won't be any binstar tokens in the installer anyway
    def remove_binstar_tokens(url):
        return url

    # A simpler version of url_channel will do
    def url_channel(url):
        return url.rsplit('/', 2)[0] + '/' if url and '/' in url else None, 'defaults'

    pkgs_dirs = [join(sys.prefix, 'pkgs')]

if on_win:
    import ctypes
    from ctypes import wintypes

    CreateHardLink = ctypes.windll.kernel32.CreateHardLinkW
    CreateHardLink.restype = wintypes.BOOL
    CreateHardLink.argtypes = [wintypes.LPCWSTR, wintypes.LPCWSTR,
                               wintypes.LPVOID]
    try:
        CreateSymbolicLink = ctypes.windll.kernel32.CreateSymbolicLinkW
        CreateSymbolicLink.restype = wintypes.BOOL
        CreateSymbolicLink.argtypes = [wintypes.LPCWSTR, wintypes.LPCWSTR,
                                       wintypes.DWORD]
    except AttributeError:
        CreateSymbolicLink = None

    def win_hard_link(src, dst):
        "Equivalent to os.link, using the win32 CreateHardLink call."
        if not CreateHardLink(dst, src, None):
            raise OSError('win32 hard link failed')

    def win_soft_link(src, dst):
        "Equivalent to os.symlink, using the win32 CreateSymbolicLink call."
        if CreateSymbolicLink is None:
            raise OSError('win32 soft link not supported')
        if not CreateSymbolicLink(dst, src, isdir(src)):
            raise OSError('win32 soft link failed')

    def win_conda_bat_redirect(src, dst, shell):
        """Special function for Windows XP where the `CreateSymbolicLink`
        function is not available.

        Simply creates a `.bat` file at `dst` which calls `src` together with
        all command line arguments.

        Works of course only with callable files, e.g. `.bat` or `.exe` files.
        """
        from conda.utils import shells
        try:
            os.makedirs(os.path.dirname(dst))
        except OSError as exc:  # Python >2.5
            if exc.errno == errno.EEXIST and os.path.isdir(os.path.dirname(dst)):
                pass
            else:
                raise

        # bat file redirect
        with open(dst+'.bat', 'w') as f:
            f.write('@echo off\ncall "%s" %%*\n' % src)

        # TODO: probably need one here for powershell at some point

        # This one is for bash/cygwin/msys
        # set default shell to bash.exe when not provided, as that's most common
        if not shell:
            shell = "bash.exe"
        with open(dst, "w") as f:
            f.write("#!/usr/bin/env bash \n")
            if src.endswith("conda"):
                f.write('%s "$@"' % shells[shell]['path_to'](src+".exe"))
            else:
                f.write('source %s "$@"' % shells[shell]['path_to'](src))
        # Make the new file executable
        # http://stackoverflow.com/a/30463972/1170370
        mode = os.stat(dst).st_mode
        mode |= (mode & 292) >> 2    # copy R bits to X
        os.chmod(dst, mode)

log = logging.getLogger(__name__)
stdoutlog = logging.getLogger('stdoutlog')

class NullHandler(logging.Handler):
    """ Copied from Python 2.7 to avoid getting
        `No handlers could be found for logger "patch"`
        http://bugs.python.org/issue16539
    """

    def handle(self, record):
        pass

    def emit(self, record):
        pass

    def createLock(self):
        self.lock = None

log.addHandler(NullHandler())

LINK_HARD = 1
LINK_SOFT = 2
LINK_COPY = 3
link_name_map = {
    LINK_HARD: 'hard-link',
    LINK_SOFT: 'soft-link',
    LINK_COPY: 'copy',
}

def _link(src, dst, linktype=LINK_HARD):
    if linktype == LINK_HARD:
        if on_win:
            win_hard_link(src, dst)
        else:
            os.link(src, dst)
    elif linktype == LINK_SOFT:
        if on_win:
            win_soft_link(src, dst)
        else:
            os.symlink(src, dst)
    elif linktype == LINK_COPY:
        # copy relative symlinks as symlinks
        if not on_win and islink(src) and not os.readlink(src).startswith('/'):
            os.symlink(os.readlink(src), dst)
        else:
            shutil.copy2(src, dst)
    else:
        raise Exception("Did not expect linktype=%r" % linktype)


def _remove_readonly(func, path, excinfo):
    os.chmod(path, stat.S_IWRITE)
    func(path)

def warn_failed_remove(function, path, exc_info):
    if exc_info[1].errno == errno.EACCES:
        log.warn("Cannot remove, permission denied: {0}".format(path))
    elif exc_info[1].errno == errno.ENOTEMPTY:
        log.warn("Cannot remove, not empty: {0}".format(path))
    else:
        log.warn("Cannot remove, unknown reason: {0}".format(path))


def exp_backoff_fn(fn, *args):
    """Mostly for retrying file operations that fail on Windows due to virus scanners"""
    if not on_win:
        return fn(*args)

    import random
    max_retries = 5
    for n in range(max_retries):
        try:
            result = fn(*args)
        except (OSError, IOError) as e:
            log.debug(repr(e))
            if e.errno in (errno.EPERM, errno.EACCES):
                if n == max_retries-1:
                    raise
                time.sleep(((2 ** n) + random.random()) * 1e-3)
            else:
                raise
        else:
            return result


def rm_rf(path, max_retries=5, trash=True):
    """
    Completely delete path

    max_retries is the number of times to retry on failure. The default is
    5. This only applies to deleting a directory.

    If removing path fails and trash is True, files will be moved to the trash directory.
    """
    if islink(path) or isfile(path):
        # Note that we have to check if the destination is a link because
        # exists('/path/to/dead-link') will return False, although
        # islink('/path/to/dead-link') is True.
        try:
            os.unlink(path)
        except (OSError, IOError):
            log.warn("Cannot remove, permission denied: {0}".format(path))

    elif isdir(path):
        try:
            for i in range(max_retries):
                try:
                    shutil.rmtree(path, ignore_errors=False, onerror=warn_failed_remove)
                    return
                except OSError as e:
                    msg = "Unable to delete %s\n%s\n" % (path, e)
                    if on_win:
                        try:
                            shutil.rmtree(path, onerror=_remove_readonly)
                            return
                        except OSError as e1:
                            msg += "Retry with onerror failed (%s)\n" % e1

                        p = subprocess.Popen(['cmd', '/c', 'rd', '/s', '/q', path],
                                             stdout=subprocess.PIPE,
                                             stderr=subprocess.PIPE)
                        (stdout, stderr) = p.communicate()
                        if p.returncode != 0:
                            msg += '%s\n%s\n' % (stdout, stderr)
                        else:
                            if not isdir(path):
                                return

                        if trash:
                            try:
                                move_path_to_trash(path)
                                if not isdir(path):
                                    return
                            except OSError as e2:
                                raise
                                msg += "Retry with onerror failed (%s)\n" % e2

                    log.debug(msg + "Retrying after %s seconds..." % i)
                    time.sleep(i)
            # Final time. pass exceptions to caller.
            shutil.rmtree(path, ignore_errors=False, onerror=warn_failed_remove)
        finally:
            # If path was removed, ensure it's not in linked_data_
            if not isdir(path):
                delete_linked_data_any(path)

def rm_empty_dir(path):
    """
    Remove the directory `path` if it is a directory and empty.
    If the directory does not exist or is not empty, do nothing.
    """
    try:
        os.rmdir(path)
    except OSError:  # directory might not exist or not be empty
        pass


def yield_lines(path):
    for line in open(path):
        line = line.strip()
        if not line or line.startswith('#'):
            continue
        yield line


prefix_placeholder = ('/opt/anaconda1anaconda2'
                      # this is intentionally split into parts,
                      # such that running this program on itself
                      # will leave it unchanged
                      'anaconda3')


def read_has_prefix(path):
    """
    reads `has_prefix` file and return dict mapping filenames to
    tuples(placeholder, mode)
    """
    res = {}
    try:
        for line in yield_lines(path):
            try:
                placeholder, mode, f = [x.strip('"\'') for x in
                                        shlex.split(line, posix=False)]
                res[f] = (placeholder, mode)
            except ValueError:
                res[line] = (prefix_placeholder, 'text')
    except IOError:
        pass
    return res


class PaddingError(Exception):
    pass


def binary_replace(data, a, b):
    """
    Perform a binary replacement of `data`, where the placeholder `a` is
    replaced with `b` and the remaining string is padded with null characters.
    All input arguments are expected to be bytes objects.
    """

    def replace(match):
        occurances = match.group().count(a)
        padding = (len(a) - len(b))*occurances
        if padding < 0:
            raise PaddingError(a, b, padding)
        return match.group().replace(a, b) + b'\0' * padding
    pat = re.compile(re.escape(a) + b'([^\0]*?)\0')
    res = pat.sub(replace, data)
    assert len(res) == len(data)
    return res


def replace_long_shebang(mode, data):
    if mode == 'text':
        shebang_match = re.match(br'^(#!((?:\\ |[^ \n\r])+)(.*))', data)
        if shebang_match:
            whole_shebang, executable, options = shebang_match.groups()
            if len(whole_shebang) > 127:
                executable_name = executable.decode('utf-8').split('/')[-1]
                new_shebang = '#!/usr/bin/env {0}{1}'.format(executable_name,
                                                             options.decode('utf-8'))
                data = data.replace(whole_shebang, new_shebang.encode('utf-8'))
    else:
        pass  # TODO: binary shebangs exist; figure this out in the future if text works well
    return data


def replace_prefix(mode, data, placeholder, new_prefix):
    if mode == 'text':
        data = data.replace(placeholder.encode('utf-8'), new_prefix.encode('utf-8'))
    # Skip binary replacement in Windows.  Some files do have prefix information embedded, but
    #    this should not matter, as it is not used for things like RPATH.
    elif mode == 'binary':
        if not on_win:
            data = binary_replace(data, placeholder.encode('utf-8'), new_prefix.encode('utf-8'))
        else:
            logging.debug("Skipping prefix replacement in binary on Windows")
    else:
        sys.exit("Invalid mode: %s" % mode)
    return data


def update_prefix(path, new_prefix, placeholder=prefix_placeholder, mode='text'):
    if on_win:
        # force all prefix replacements to forward slashes to simplify need to escape backslashes
        # replace with unix-style path separators
        new_prefix = new_prefix.replace('\\', '/')

    path = os.path.realpath(path)
    with open(path, 'rb') as fi:
        original_data = data = fi.read()

    data = replace_prefix(mode, data, placeholder, new_prefix)
    if not on_win:
        data = replace_long_shebang(mode, data)

    if data == original_data:
        return
    st = os.lstat(path)
    # Remove file before rewriting to avoid destroying hard-linked cache
    os.remove(path)
    with exp_backoff_fn(open, path, 'wb') as fo:
        fo.write(data)
    os.chmod(path, stat.S_IMODE(st.st_mode))


def dist2pair(dist):
    dist = str(dist)
    if dist.endswith(']'):
        dist = dist.split('[', 1)[0]
    if dist.endswith('.tar.bz2'):
        dist = dist[:-8]
    parts = dist.split('::', 1)
    return 'defaults' if len(parts) < 2 else parts[0], parts[-1]


def dist2quad(dist):
    channel, dist = dist2pair(dist)
    parts = dist.rsplit('-', 2) + ['', '']
    return (parts[0], parts[1], parts[2], channel)


def dist2name(dist):
    return dist2quad(dist)[0]


def name_dist(dist):
    return dist2name(dist)


def dist2filename(dist, suffix='.tar.bz2'):
    return dist2pair(dist)[1] + suffix


def dist2dirname(dist):
    return dist2filename(dist, '')


def create_meta(prefix, dist, info_dir, extra_info):
    """
    Create the conda metadata, in a given prefix, for a given package.
    """
    # read info/index.json first
    with open(join(info_dir, 'index.json')) as fi:
        meta = json.load(fi)
    # add extra info, add to our intenral cache
    meta.update(extra_info)
    if not meta.get('url'):
        meta['url'] = read_url(dist)
    # write into <env>/conda-meta/<dist>.json
    meta_dir = join(prefix, 'conda-meta')
    if not isdir(meta_dir):
        os.makedirs(meta_dir)
    with open(join(meta_dir, dist2filename(dist, '.json')), 'w') as fo:
        json.dump(meta, fo, indent=2, sort_keys=True)
    if prefix in linked_data_:
        load_linked_data(prefix, dist, meta)


def mk_menus(prefix, files, remove=False):
    """
    Create cross-platform menu items (e.g. Windows Start Menu)

    Passes all menu config files %PREFIX%/Menu/*.json to ``menuinst.install``.
    ``remove=True`` will remove the menu items.
    """
    menu_files = [f for f in files
                  if (f.lower().startswith('menu/') and
                      f.lower().endswith('.json'))]
    if not menu_files:
        return
    elif basename(abspath(prefix)).startswith('_'):
        logging.warn("Environment name starts with underscore '_'.  "
                     "Skipping menu installation.")
        return

    try:
        import menuinst
    except:
        logging.warn("Menuinst could not be imported:")
        logging.warn(traceback.format_exc())
        return

    for f in menu_files:
        try:
            menuinst.install(join(prefix, f), remove, prefix)
        except:
            stdoutlog.error("menuinst Exception:")
            stdoutlog.error(traceback.format_exc())


def run_script(prefix, dist, action='post-link', env_prefix=None):
    """
    call the post-link (or pre-unlink) script, and return True on success,
    False on failure
    """
    path = join(prefix, 'Scripts' if on_win else 'bin', '.%s-%s.%s' % (
            name_dist(dist),
            action,
            'bat' if on_win else 'sh'))
    if not isfile(path):
        return True
    if on_win:
        try:
            args = [os.environ['COMSPEC'], '/c', path]
        except KeyError:
            return False
    else:
        shell_path = '/bin/sh' if 'bsd' in sys.platform else '/bin/bash'
        args = [shell_path, path]
    env = os.environ
    env['ROOT_PREFIX'] = sys.prefix
    env['PREFIX'] = str(env_prefix or prefix)
    env['PKG_NAME'], env['PKG_VERSION'], env['PKG_BUILDNUM'], _ = dist2quad(dist)
    if action == 'pre-link':
        env['SOURCE_DIR'] = str(prefix)
    try:
        subprocess.check_call(args, env=env)
    except subprocess.CalledProcessError:
        return False
    return True


def read_url(dist):
    res = package_cache().get(dist, {}).get('urls', (None,))
    return res[0] if res else None


def read_icondata(source_dir):
    import base64

    try:
        data = open(join(source_dir, 'info', 'icon.png'), 'rb').read()
        return base64.b64encode(data).decode('utf-8')
    except IOError:
        pass
    return None


def read_no_link(info_dir):
    res = set()
    for fn in 'no_link', 'no_softlink':
        try:
            res.update(set(yield_lines(join(info_dir, fn))))
        except IOError:
            pass
    return res


# Should this be an API function?
def symlink_conda(prefix, root_dir, shell=None):
    # do not symlink root env - this clobbers activate incorrectly.
    if normpath(prefix) == normpath(sys.prefix):
        return
    if on_win:
        where = 'Scripts'
        symlink_fn = functools.partial(win_conda_bat_redirect, shell=shell)
    else:
        where = 'bin'
        symlink_fn = os.symlink
    if not isdir(join(prefix, where)):
        os.makedirs(join(prefix, where))
    symlink_conda_hlp(prefix, root_dir, where, symlink_fn)


def symlink_conda_hlp(prefix, root_dir, where, symlink_fn):
    scripts = ["conda", "activate", "deactivate"]
    prefix_where = join(prefix, where)
    if not isdir(prefix_where):
        os.makedirs(prefix_where)
    for f in scripts:
        root_file = join(root_dir, where, f)
        prefix_file = join(prefix_where, f)
        try:
            # try to kill stale links if they exist
            if os.path.lexists(prefix_file):
                os.remove(prefix_file)
            # if they're in use, they won't be killed.  Skip making new symlink.
            if not os.path.lexists(prefix_file):
                symlink_fn(root_file, prefix_file)
        except (IOError, OSError) as e:
            if (os.path.lexists(prefix_file) and
                    (e.errno == errno.EPERM or e.errno == errno.EACCES)):
                log.debug("Cannot symlink {0} to {1}. Ignoring since link already exists."
                          .format(root_file, prefix_file))
            else:
                raise

# ========================== begin API functions =========================

def try_hard_link(pkgs_dir, prefix, dist):
    dist = dist2filename(dist, '')
    src = join(pkgs_dir, dist, 'info', 'index.json')
    dst = join(prefix, '.tmp-%s' % dist)
    assert isfile(src), src
    assert not isfile(dst), dst
    try:
        if not isdir(prefix):
            os.makedirs(prefix)
        _link(src, dst, LINK_HARD)
        # Some file systems (at least BeeGFS) do not support hard-links
        # between files in different directories. Depending on the
        # file system configuration, a symbolic link may be created
        # instead. If a symbolic link is created instead of a hard link,
        # return False.
        return not os.path.islink(dst)
    except OSError:
        return False
    finally:
        rm_rf(dst)
        rm_empty_dir(prefix)

# ------- package cache ----- construction

# The current package cache does not support the ability to store multiple packages
# with the same filename from different channels. Furthermore, the filename itself
# cannot be used to disambiguate; we must read the URL from urls.txt to determine
# the source channel. For this reason, we now fully parse the directory and its
# accompanying urls.txt file so we can make arbitrary queries without having to
# read this data multiple times.

package_cache_ = {}
fname_table_ = {}


def add_cached_package(pdir, url, overwrite=False, urlstxt=False):
    """
    Adds a new package to the cache. The URL is used to determine the
    package filename and channel, and the directory pdir is scanned for
    both a compressed and an extracted version of that package. If
    urlstxt=True, this URL will be appended to the urls.txt file in the
    cache, so that subsequent runs will correctly identify the package.
    """
    package_cache()
    if '/' in url:
        dist = url.rsplit('/', 1)[-1]
    else:
        dist = url
        url = None
    if dist.endswith('.tar.bz2'):
        fname = dist
        dist = dist[:-8]
    else:
        fname = dist + '.tar.bz2'
    xpkg = join(pdir, fname)
    if not overwrite and xpkg in fname_table_:
        return
    if not isfile(xpkg):
        xpkg = None
    xdir = join(pdir, dist)
    if not (isdir(xdir) and
            isfile(join(xdir, 'info', 'files')) and
            isfile(join(xdir, 'info', 'index.json'))):
        xdir = None
    if not (xpkg or xdir):
        return
    if url:
        url = remove_binstar_tokens(url)
    _, schannel = url_channel(url)
    prefix = '' if schannel == 'defaults' else schannel + '::'
    xkey = xpkg or (xdir + '.tar.bz2')
    fname_table_[xkey] = fname_table_[url_path(xkey)] = prefix
    fkey = prefix + dist
    rec = package_cache_.get(fkey)
    if rec is None:
        rec = package_cache_[fkey] = dict(files=[], dirs=[], urls=[])
    if url and url not in rec['urls']:
        rec['urls'].append(url)
    if xpkg and xpkg not in rec['files']:
        rec['files'].append(xpkg)
    if xdir and xdir not in rec['dirs']:
        rec['dirs'].append(xdir)
    if urlstxt:
        try:
            with open(join(pdir, 'urls.txt'), 'a') as fa:
                fa.write('%s\n' % url)
        except IOError:
            pass


def package_cache():
    """
    Initializes the package cache. Each entry in the package cache
    dictionary contains three lists:
    - urls: the URLs used to refer to that package
    - files: the full pathnames to fetched copies of that package
    - dirs: the full pathnames to extracted copies of that package
    Nominally there should be no more than one entry in each list, but
    in theory this can handle the presence of multiple copies.
    """
    if package_cache_:
        return package_cache_
    # Stops recursion
    package_cache_['@'] = None
    for pdir in pkgs_dirs:
        try:
            data = open(join(pdir, 'urls.txt')).read()
            for url in data.split()[::-1]:
                if '/' in url:
                    add_cached_package(pdir, url)
        except IOError:
            pass
        if isdir(pdir):
            for fn in os.listdir(pdir):
                add_cached_package(pdir, fn)
    del package_cache_['@']
    return package_cache_


def cached_url(url):
    package_cache()
    return fname_table_.get(url)


def find_new_location(dist):
    """
    Determines the download location for the given package, and the name
    of a package, if any, that must be removed to make room. If the
    given package is already in the cache, it returns its current location,
    under the assumption that it will be overwritten. If the conflict
    value is None, that means there is no other package with that same
    name present in the cache (e.g., no collision).
    """
    rec = package_cache().get(dist)
    if rec:
        return dirname((rec['files'] or rec['dirs'])[0]), None
    fname = dist2filename(dist)
    dname = fname[:-8]
    # Look for a location with no conflicts
    # On the second pass, just pick the first location
    for p in range(2):
        for pkg_dir in pkgs_dirs:
            pkg_path = join(pkg_dir, fname)
            prefix = fname_table_.get(pkg_path)
            if p or prefix is None:
                return pkg_dir, prefix + dname if p else None


# ------- package cache ----- fetched

def fetched():
    """
    Returns the (set of canonical names) of all fetched packages
    """
    return set(dist for dist, rec in package_cache().items() if rec['files'])


def is_fetched(dist):
    """
    Returns the full path of the fetched package, or None if it is not in the cache.
    """
    for fn in package_cache().get(dist, {}).get('files', ()):
        return fn


def rm_fetched(dist):
    """
    Checks to see if the requested package is in the cache; and if so, it removes both
    the package itself and its extracted contents.
    """
    rec = package_cache().get(dist)
    if rec is None:
        return
    for fname in rec['files']:
        del fname_table_[fname]
        del fname_table_[url_path(fname)]
        with Locked(dirname(fname)):
            rm_rf(fname)
    for fname in rec['dirs']:
        with Locked(dirname(fname)):
            rm_rf(fname)
    del package_cache_[dist]


# ------- package cache ----- extracted

def extracted():
    """
    return the (set of canonical names) of all extracted packages
    """
    return set(dist for dist, rec in package_cache().items() if rec['dirs'])


def is_extracted(dist):
    """
    returns the full path of the extracted data for the requested package,
    or None if that package is not extracted.
    """
    for fn in package_cache().get(dist, {}).get('dirs', ()):
        return fn


def rm_extracted(dist):
    """
    Removes any extracted versions of the given package found in the cache.
    """
    rec = package_cache().get(dist)
    if rec is None:
        return
    for fname in rec['dirs']:
        with Locked(dirname(fname)):
            rm_rf(fname)
    if rec['files']:
        rec['dirs'] = []
    else:
        del package_cache_[dist]


def extract(dist):
    """
    Extract a package, i.e. make a package available for linkage. We assume
    that the compressed package is located in the packages directory.
    """
    rec = package_cache()[dist]
    url = rec['urls'][0]
    fname = rec['files'][0]
    assert url and fname
    pkgs_dir = dirname(fname)
    with Locked(pkgs_dir):
        path = fname[:-8]
        temp_path = path + '.tmp'
        rm_rf(temp_path)
        with tarfile.open(fname) as t:
            t.extractall(path=temp_path)
        rm_rf(path)
        exp_backoff_fn(os.rename, temp_path, path)
        if sys.platform.startswith('linux') and os.getuid() == 0:
            # When extracting as root, tarfile will by restore ownership
            # of extracted files.  However, we want root to be the owner
            # (our implementation of --no-same-owner).
            for root, dirs, files in os.walk(path):
                for fn in files:
                    p = join(root, fn)
                    os.lchown(p, 0, 0)
        add_cached_package(pkgs_dir, url, overwrite=True)

# Because the conda-meta .json files do not include channel names in
# their filenames, we have to pull that information from the .json
# files themselves. This has made it necessary in virtually all
# circumstances to load the full set of files from this directory.
# Therefore, we have implemented a full internal cache of this
# data to eliminate redundant file reads.

linked_data_ = {}


def load_linked_data(prefix, dist, rec=None):
    schannel, dname = dist2pair(dist)
    meta_file = join(prefix, 'conda-meta', dname + '.json')
    if rec is None:
        try:
            with open(meta_file) as fi:
                rec = json.load(fi)
        except IOError:
            return None
    else:
        linked_data(prefix)
    url = rec.get('url')
    fn = rec.get('fn')
    if not fn:
        fn = rec['fn'] = url.rsplit('/', 1)[-1] if url else dname + '.tar.bz2'
    if fn[:-8] != dname:
        log.debug('Ignoring invalid package metadata file: %s' % meta_file)
        return None
    channel = rec.get('channel')
    if channel:
        channel = channel.rstrip('/')
        if not url or (url.startswith('file:') and channel[0] != '<unknown>'):
            url = rec['url'] = channel + '/' + fn
    channel, schannel = url_channel(url)
    rec['url'] = url
    rec['channel'] = channel
    rec['schannel'] = schannel
    rec['link'] = rec.get('link') or True
    cprefix = '' if schannel == 'defaults' else schannel + '::'
    linked_data_[prefix][str(cprefix + dname)] = rec
    return rec


def delete_linked_data(prefix, dist, delete=True):
    recs = linked_data_.get(prefix)
    if recs and dist in recs:
        del recs[dist]
    if delete:
        meta_path = join(prefix, 'conda-meta', dist2filename(dist, '.json'))
        if isfile(meta_path):
            os.unlink(meta_path)


def delete_linked_data_any(path):
    '''Here, path may be a complete prefix or a dist inside a prefix'''
    dist = ''
    while True:
        if path in linked_data_:
            if dist:
                delete_linked_data(path, dist)
                return True
            else:
                del linked_data_[path]
                return True
        path, dist = os.path.split(path)
        if not dist:
            return False


def load_meta(prefix, dist):
    """
    Return the install meta-data for a linked package in a prefix, or None
    if the package is not linked in the prefix.
    """
    return linked_data(prefix).get(dist)


def linked_data(prefix):
    """
    Return a dictionary of the linked packages in prefix.
    """
    # Manually memoized so it can be updated
    recs = linked_data_.get(prefix)
    if recs is None:
        recs = linked_data_[prefix] = {}
        meta_dir = join(prefix, 'conda-meta')
        if isdir(meta_dir):
            for fn in os.listdir(meta_dir):
                if fn.endswith('.json'):
                    load_linked_data(prefix, fn[:-5])
    return recs

def linked(prefix):
    """
    Return the set of canonical names of linked packages in prefix.
    """
    return set(linked_data(prefix).keys())


def is_linked(prefix, dist):
    """
    Return the install metadata for a linked package in a prefix, or None
    if the package is not linked in the prefix.
    """
    # FIXME Functions that begin with `is_` should return True/False
    return load_meta(prefix, dist)


def delete_trash(prefix=None):
    for pkg_dir in pkgs_dirs:
        trash_dir = join(pkg_dir, '.trash')
        try:
            log.debug("Trying to delete the trash dir %s" % trash_dir)
            rm_rf(trash_dir, max_retries=1, trash=False)
        except OSError as e:
            log.debug("Could not delete the trash dir %s (%s)" % (trash_dir, e))


def move_to_trash(prefix, f, tempdir=None):
    """
    Move a file or folder f from prefix to the trash

    tempdir is a deprecated parameter, and will be ignored.

    This function is deprecated in favor of `move_path_to_trash`.
    """
    return move_path_to_trash(join(prefix, f) if f else prefix)


def move_path_to_trash(path):
    """
    Move a path to the trash
    """
    # Try deleting the trash every time we use it.
    delete_trash()
<<<<<<< HEAD
    import tempfile
=======
>>>>>>> 19a7446a

    from conda.config import pkgs_dirs
    for pkg_dir in pkgs_dirs:
        trash_dir = join(pkg_dir, '.trash')

        try:
            os.makedirs(trash_dir)
        except OSError as e1:
            if e1.errno != errno.EEXIST:
                continue

        trash_file = tempfile.mktemp(dir=trash_dir)

        try:
            shutil.move(path, trash_file)
        except OSError as e:
            log.debug("Could not move %s to %s (%s)" % (path, trash_file, e))
        else:
            delete_linked_data_any(path)
            return trash_file

    log.debug("Could not move %s to trash" % path)


def link(prefix, dist, linktype=LINK_HARD, index=None, shortcuts=False):
    """
    Set up a package in a specified (environment) prefix.  We assume that
    the package has been extracted (using extract() above).
    """
    index = index or {}
    source_dir = is_extracted(dist)
    assert source_dir is not None
    pkgs_dir = dirname(source_dir)
    log.debug('pkgs_dir=%r, prefix=%r, dist=%r, linktype=%r' %
              (pkgs_dir, prefix, dist, linktype))

    if not run_script(source_dir, dist, 'pre-link', prefix):
        sys.exit('Error: pre-link failed: %s' % dist)

    info_dir = join(source_dir, 'info')
    files = list(yield_lines(join(info_dir, 'files')))
    has_prefix_files = read_has_prefix(join(info_dir, 'has_prefix'))
    no_link = read_no_link(info_dir)

    with Locked(prefix), Locked(pkgs_dir):
        for f in files:
            src = join(source_dir, f)
            dst = join(prefix, f)
            dst_dir = dirname(dst)
            if not isdir(dst_dir):
                os.makedirs(dst_dir)
            if os.path.exists(dst):
                log.warn("file already exists: %r" % dst)
                try:
                    os.unlink(dst)
                except OSError:
                    log.error('failed to unlink: %r' % dst)
                    if on_win:
                        try:
                            move_path_to_trash(dst)
                        except ImportError:
                            # This shouldn't be an issue in the installer anyway
                            pass

            lt = linktype
            if f in has_prefix_files or f in no_link or islink(src):
                lt = LINK_COPY
            try:
                _link(src, dst, lt)
            except OSError as e:
                sys.exit('failed to link (src=%r, dst=%r, type=%r, error=%r)' %
                         (src, dst, lt, e))

        for f in sorted(has_prefix_files):
            placeholder, mode = has_prefix_files[f]
            try:
                update_prefix(join(prefix, f), prefix, placeholder, mode)
            except PaddingError:
                sys.exit("ERROR: placeholder '%s' too short in: %s\n" %
                         (placeholder, dist))

        # make sure that the child environment behaves like the parent,
        #    wrt user/system install on win
        # This is critical for doing shortcuts correctly
        if on_win:
            nonadmin = join(sys.prefix, ".nonadmin")
            if isfile(nonadmin):
                open(join(prefix, ".nonadmin"), 'w').close()

        if shortcuts:
            mk_menus(prefix, files, remove=False)

        if not run_script(prefix, dist, 'post-link'):
            sys.exit("Error: post-link failed for: %s" % dist)

        meta_dict = index.get(dist + '.tar.bz2', {})
        meta_dict['url'] = read_url(dist)
        try:
            alt_files_path = join(prefix, 'conda-meta', dist2filename(dist, '.files'))
            meta_dict['files'] = list(yield_lines(alt_files_path))
            os.unlink(alt_files_path)
        except IOError:
            meta_dict['files'] = files
        meta_dict['link'] = {'source': source_dir,
                             'type': link_name_map.get(linktype)}
        if 'icon' in meta_dict:
            meta_dict['icondata'] = read_icondata(source_dir)

        create_meta(prefix, dist, info_dir, meta_dict)


def unlink(prefix, dist):
    """
    Remove a package from the specified environment, it is an error if the
    package does not exist in the prefix.
    """
    with Locked(prefix):
        run_script(prefix, dist, 'pre-unlink')

        meta = load_meta(prefix, dist)
        # Always try to run this - it should not throw errors where menus do not exist
        mk_menus(prefix, meta['files'], remove=True)
        dst_dirs1 = set()

        for f in meta['files']:
            dst = join(prefix, f)
            dst_dirs1.add(dirname(dst))
            try:
                os.unlink(dst)
            except OSError:  # file might not exist
                log.debug("could not remove file: '%s'" % dst)
                if on_win and os.path.exists(join(prefix, f)):
                    try:
                        log.debug("moving to trash")
                        move_path_to_trash(dst)
                    except ImportError:
                        # This shouldn't be an issue in the installer anyway
                        #   but it can potentially happen with importing conda.config
                        log.debug("cannot import conda.config; probably not an issue")

        # remove the meta-file last
        delete_linked_data(prefix, dist, delete=True)

        dst_dirs2 = set()
        for path in dst_dirs1:
            while len(path) > len(prefix):
                dst_dirs2.add(path)
                path = dirname(path)
        # in case there is nothing left
        dst_dirs2.add(join(prefix, 'conda-meta'))
        dst_dirs2.add(prefix)

        for path in sorted(dst_dirs2, key=len, reverse=True):
            rm_empty_dir(path)


def messages(prefix):
    path = join(prefix, '.messages.txt')
    try:
        with open(path) as fi:
            sys.stdout.write(fi.read())
    except IOError:
        pass
    finally:
        rm_rf(path)


def duplicates_to_remove(dist_metas, keep_dists):
    """
    Returns the (sorted) list of distributions to be removed, such that
    only one distribution (for each name) remains.  `keep_dists` is an
    iterable of distributions (which are not allowed to be removed).
    """
    from collections import defaultdict

    keep_dists = set(keep_dists)
    ldists = defaultdict(set)  # map names to set of distributions
    for dist in dist_metas:
        name = name_dist(dist)
        ldists[name].add(dist)

    res = set()
    for dists in ldists.values():
        # `dists` is the group of packages with the same name
        if len(dists) == 1:
            # if there is only one package, nothing has to be removed
            continue
        if dists & keep_dists:
            # if the group has packages which are have to be kept, we just
            # take the set of packages which are in group but not in the
            # ones which have to be kept
            res.update(dists - keep_dists)
        else:
            # otherwise, we take lowest (n-1) (sorted) packages
            res.update(sorted(dists)[:-1])
    return sorted(res)


# =========================== end API functions ==========================


def main():
    # This CLI is only invoked from the self-extracting shell installers
    global pkgs_dirs
    from optparse import OptionParser

    p = OptionParser(description="conda link tool used by installer")

    p.add_option('--file',
                 action="store",
                 help="path of a file containing distributions to link, "
                      "by default all packages extracted in the cache are "
                      "linked")

    p.add_option('--prefix',
                 action="store",
                 default=sys.prefix,
                 help="prefix (defaults to %default)")

    p.add_option('-v', '--verbose',
                 action="store_true")

    opts, args = p.parse_args()
    if args:
        p.error('no arguments expected')

    logging.basicConfig()

    prefix = opts.prefix
    pkgs_dir = join(prefix, 'pkgs')
    pkgs_dirs = [pkgs_dir]
    if opts.verbose:
        print("prefix: %r" % prefix)

    if opts.file:
        idists = list(yield_lines(join(prefix, opts.file)))
    else:
        idists = sorted(extracted())
    assert idists

    linktype = (LINK_HARD
                if try_hard_link(pkgs_dir, prefix, idists[0]) else
                LINK_COPY)
    if opts.verbose:
        print("linktype: %s" % link_name_map[linktype])

    for dist in idists:
        if opts.verbose:
            print("linking: %s" % dist)
        link(prefix, dist, linktype)

    messages(prefix)

    for dist in duplicates_to_remove(linked(prefix), idists):
        meta_path = join(prefix, 'conda-meta', dist + '.json')
        print("WARNING: unlinking: %s" % meta_path)
        try:
            os.rename(meta_path, meta_path + '.bak')
        except OSError:
            rm_rf(meta_path)


if __name__ == '__main__':
    main()<|MERGE_RESOLUTION|>--- conflicted
+++ resolved
@@ -993,10 +993,7 @@
     """
     # Try deleting the trash every time we use it.
     delete_trash()
-<<<<<<< HEAD
     import tempfile
-=======
->>>>>>> 19a7446a
 
     from conda.config import pkgs_dirs
     for pkg_dir in pkgs_dirs:
