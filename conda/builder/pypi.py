--- conflicted
+++ resolved
@@ -9,10 +9,6 @@
 import sys
 from os import makedirs, listdir, getcwd, chdir
 from os.path import join, isdir, exists, isfile
-<<<<<<< HEAD
-
-=======
->>>>>>> d451a241
 from tempfile import mkdtemp
 from collections import defaultdict
 import keyword
