--- conflicted
+++ resolved
@@ -1,4 +1,3 @@
-<<<<<<< HEAD
 ## 4.6.0 (unreleased)
 
 ### New Feature Highlights
@@ -74,14 +73,11 @@
 * @ohadravid
 
 
-## 4.5.8 (2018-07-10)
-=======
 ## 4.5.9 (2018-07-30)
 
 ### Improvements
 * resolve #7522 prevent conda from scheduling downgrades (#7598)
 * allow skipping feature maximization in resolver (#7601)
->>>>>>> 75ef1f3e
 
 ### Bug Fixes
 * fix #7559 symlink stat in localfs adapter (#7561)
