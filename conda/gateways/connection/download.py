--- conflicted
+++ resolved
@@ -1,16 +1,11 @@
 # Copyright (C) 2012 Anaconda, Inc
 # SPDX-License-Identifier: BSD-3-Clause
 import hashlib
-<<<<<<< HEAD
-from logging import DEBUG, getLogger
-from os import rename
-from os.path import basename, exists, join, getsize
-=======
->>>>>>> b8e356e8
 import tempfile
 import warnings
 from logging import DEBUG, getLogger
-from os.path import basename, exists, join
+from os import rename
+from os.path import basename, exists, getsize, join
 
 from ... import CondaError
 from ...auxlib.ish import dals
@@ -43,6 +38,7 @@
 def disable_ssl_verify_warning():
     warnings.simplefilter("ignore", InsecureRequestWarning)
 
+
 @time_recorder("download")
 def download(
     url,
@@ -58,7 +54,7 @@
         disable_ssl_verify_warning()
 
     # Use a .part file to be able to resume downloading in case of failures.
-    target_part_path = target_full_path + '.part'
+    target_part_path = target_full_path + ".part"
     target_part_size = 0
     if exists(target_part_path):
         target_part_size = getsize(target_part_path)
@@ -66,18 +62,23 @@
     try:
         timeout = context.remote_connect_timeout_secs, context.remote_read_timeout_secs
         session = CondaSession()
-        headers = {'Range': 'bytes=%s-' % target_part_size}  # Attempt to resume downloading.
-        resp = session.get(url, stream=True, proxies=session.proxies, timeout=timeout,
-                           headers=headers)
+        headers = {
+            "Range": "bytes=%s-" % target_part_size
+        }  # Attempt to resume downloading.
+        resp = session.get(
+            url, stream=True, proxies=session.proxies, timeout=timeout, headers=headers
+        )
         if log.isEnabledFor(DEBUG):
             log.debug(stringify(resp, content_max_len=256))
         resp.raise_for_status()
 
-<<<<<<< HEAD
-        content_length = int(resp.headers.get('Content-Length', 0))
+        content_length = int(resp.headers.get("Content-Length", 0))
         # Check whether 'Range' is supported by the server.
-        resume_download = resp.headers.get('Accept-Ranges', 'none') == 'bytes' or resp.headers.get(
-            'Content-Range', 'none').startswith('bytes %s' % target_part_size)
+        resume_download = resp.headers.get(
+            "Accept-Ranges", "none"
+        ) == "bytes" or resp.headers.get("Content-Range", "none").startswith(
+            "bytes %s" % target_part_size
+        )
 
         total_target_size = None
         if content_length:
@@ -86,27 +87,15 @@
                 # The server is responding with full-sized file, no need to resume the download.
                 resume_download = False
 
-        file_open_flags = 'ab'
+        file_open_flags = "ab"
         if not resume_download:
             # Pretend that the .part file is empty and needs to be overwritten.
             target_part_size = 0
-            file_open_flags = 'wb'
-=======
-        content_length = int(resp.headers.get("Content-Length", 0))
->>>>>>> b8e356e8
+            file_open_flags = "wb"
 
         try:
-<<<<<<< HEAD
             with open(target_part_path, file_open_flags) as fh:
-                for chunk in resp.iter_content(2 ** 14):
-=======
-            with open(target_full_path, "wb") as fh:
-                streamed_bytes = 0
                 for chunk in resp.iter_content(2**14):
-                    # chunk could be the decompressed form of the real data
-                    # but we want the exact number of bytes read till now
-                    streamed_bytes = resp.raw.tell()
->>>>>>> b8e356e8
                     try:
                         fh.write(chunk)
                     except OSError as e:
@@ -114,19 +103,20 @@
                             "Failed to write to %(target_path)s\n  errno: %(errno)d"
                         )
                         # TODO: make this CondaIOError
-<<<<<<< HEAD
-                        raise CondaError(message, target_path=target_part_path, errno=e.errno)
-=======
                         raise CondaError(
-                            message, target_path=target_full_path, errno=e.errno
+                            message, target_path=target_part_path, errno=e.errno
                         )
->>>>>>> b8e356e8
 
                     target_part_size += len(chunk)
 
-                    if total_target_size is not None and target_part_size <= total_target_size:
+                    if (
+                        total_target_size is not None
+                        and target_part_size <= total_target_size
+                    ):
                         if progress_update_callback:
-                            progress_update_callback(target_part_size / total_target_size)
+                            progress_update_callback(
+                                target_part_size / total_target_size
+                            )
 
             if total_target_size and total_target_size != target_part_size:
                 # TODO: needs to be a more-specific error type
@@ -135,27 +125,18 @@
                 Downloaded bytes did not match Content-Length
                   url: %(url)s
                   target_path: %(target_path)s
-<<<<<<< HEAD
                   total Content-Length: %(content_length)d
                   total downloaded bytes: %(downloaded_bytes)d
-                """)
+                """
+                )
                 original_target_part_size = total_target_size - content_length
-                raise CondaError(message, url=url, target_path=target_part_path,
-                                 content_length=content_length,
-                                 downloaded_bytes=target_part_size - original_target_part_size)
-=======
-                  Content-Length: %(content_length)d
-                  downloaded bytes: %(downloaded_bytes)d
-                """
-                )
                 raise CondaError(
                     message,
                     url=url,
-                    target_path=target_full_path,
+                    target_path=target_part_path,
                     content_length=content_length,
-                    downloaded_bytes=streamed_bytes,
-                )
->>>>>>> b8e356e8
+                    downloaded_bytes=target_part_size - original_target_part_size,
+                )
 
         except OSError as e:
             if e.errno == 104:
@@ -166,8 +147,13 @@
         if size is not None:
             actual_size = total_target_size
             if actual_size != size:
-                log.debug("size mismatch for download: %s (%s != %s)", url, actual_size, size)
-                raise ChecksumMismatchError(url, target_part_path, "size", size, actual_size)
+                log.debug(
+                    "size mismatch for download: %s (%s != %s)", url, actual_size, size
+                )
+                raise ChecksumMismatchError(
+                    url, target_part_path, "size", size, actual_size
+                )
+        content_length = int(resp.headers.get("Content-Length", 0))
 
         # prefer sha256 over md5 when both are available
         checksum_builder = checksum_type = checksum = None
@@ -181,12 +167,64 @@
             checksum = md5
 
         if checksum_builder:
-            with open(target_part_path, 'rb') as fh:
-                chunk = fh.read(2 ** 14)
+            with open(target_part_path, "rb") as fh:
+                chunk = fh.read(2**14)
                 while len(chunk):
                     checksum_builder.update(chunk)
-                    chunk = fh.read(2 ** 14)
-
+                    chunk = fh.read(2**14)
+
+        size_builder = 0
+        try:
+            with open(target_full_path, "wb") as fh:
+                streamed_bytes = 0
+                for chunk in resp.iter_content(2**14):
+                    # chunk could be the decompressed form of the real data
+                    # but we want the exact number of bytes read till now
+                    streamed_bytes = resp.raw.tell()
+                    try:
+                        fh.write(chunk)
+                    except OSError as e:
+                        message = (
+                            "Failed to write to %(target_path)s\n  errno: %(errno)d"
+                        )
+                        # TODO: make this CondaIOError
+                        raise CondaError(
+                            message, target_path=target_full_path, errno=e.errno
+                        )
+
+                    checksum_builder and checksum_builder.update(chunk)
+                    size_builder += len(chunk)
+
+                    if content_length and 0 <= streamed_bytes <= content_length:
+                        if progress_update_callback:
+                            progress_update_callback(streamed_bytes / content_length)
+
+            if content_length and streamed_bytes != content_length:
+                # TODO: needs to be a more-specific error type
+                message = dals(
+                    """
+                Downloaded bytes did not match Content-Length
+                  url: %(url)s
+                  target_path: %(target_path)s
+                  Content-Length: %(content_length)d
+                  downloaded bytes: %(downloaded_bytes)d
+                """
+                )
+                raise CondaError(
+                    message,
+                    url=url,
+                    target_path=target_full_path,
+                    content_length=content_length,
+                    downloaded_bytes=streamed_bytes,
+                )
+
+        except OSError as e:
+            if e.errno == 104:
+                # Connection reset by peer
+                log.debug("%s, trying again" % e)
+            raise
+
+        if checksum:
             actual_checksum = checksum_builder.hexdigest()
             if actual_checksum != checksum:
                 log.debug(
@@ -199,11 +237,9 @@
                 raise ChecksumMismatchError(
                     url, target_part_path, checksum_type, checksum, actual_checksum
                 )
-<<<<<<< HEAD
 
         # Finally, rename the .part file to complete the successful download.
         rename(target_part_path, target_full_path)
-=======
         if size is not None:
             actual_size = size_builder
             if actual_size != size:
@@ -213,7 +249,6 @@
                 raise ChecksumMismatchError(
                     url, target_full_path, "size", size, actual_size
                 )
->>>>>>> b8e356e8
 
     except RequestsProxyError:
         raise ProxyError()  # see #3962
