--- conflicted
+++ resolved
@@ -1,4 +1,3 @@
-<<<<<<< HEAD
 2016-07-XX   4.2.0 (unreleased):
 --------------------------------
   * remove conda init, #2759
@@ -25,10 +24,7 @@
   * fix conda.recipe for new quirks with conda-build, #2959
 
 
-2016-07-09  4.1.8:
-=======
 2016-07-12  4.1.8:
->>>>>>> 8ae156c6
 ------------------
   * fix #3004 UNAUTHORIZED for url (null binstar token), #3008
   * fix overwrite existing redirect shortcuts when symlinking envs, #3025
