<<<<<<< HEAD
## 4.3.0 (unreleased)

### Deprecations/Breaking Changes
* the 'r' channel is now part of defaults (#3677)
* remove dead install_tar function (#3641)

### Improvements
* cache VersionOrder objects to improve performance (#3596)
* fix documentation and typos (#3526, #3572, #3627)
* imporoved solver hint detection, simplified filtering (#3597)
* add multikey configuration validation (#3432)
* some Fish autocompletions (#2519)
* fix #3667 unicode literals and unicode decode (#3682)

### Bug Fixes
* account for the Windows Python 2.7 os.environ unicode aversion (#3363)
* fix link field in record object (#3424)
* anaconda api token bug fix; additional tests (#3673)

### Non-User-Facing Changes
* remove unnecessary eval (#3428)
* add conda.exports module (#3429)
* apply PEP-8 to conda-env (#3653)
* refactor dist into an object (#3616)
* vendor appdirs; remove conda's dependency on anaconda-client import (#3675)
* revert boto patch from #2380 (#3676)
* move and update ROOT_NO_RM (#3697)
* integration tests for conda clean (#3695, #3699)
* disable coverage on s3 and ftp requests adapaters (#3696, #3701)


## 4.2.11 (unreleased)
=======
## 4.2.11 (2016-10-23)

### Improvements
* only try once for windows trash removal (#3698)
>>>>>>> 99d35e23

### Bug Fixes
* fix anaconda api token bug (#3674)
* fix #3646 FileMode enum comparison (#3683)
* fix #3517 conda install --mkdir (#3684)
* fix #3560 hack anaconda token coverup on conda info (#3686)
* fix #3469 alias envs_path to envs_dirs (#3685)


## 4.2.10 (2016-10-18)

### Improvements
* add json output for `conda info -s` (#3588)
* ignore certain binary prefixes on windows (#3539)
* allow conda config files to have .yaml extensions or 'condarc' anywhere in filename (#3633)

### Bug Fixes
* fix conda-build's handle_proxy_407 import (#3666)
* fix #3442, #3459, #3481, #3531, #3548 multiple networking and auth issues (#3550)
* add back linux-ppc64le subdir support (#3584)
* fix #3600 ensure links are removed when unlinking (#3625)
* fix #3602 search channels by platform (#3629)
* fix duplicated packages when updating environment (#3563)
* fix #3590 exception when parsing invalid yaml (#3593 via #3634)
* fix #3655 a string decoding error (#3656)

### Non-User-Facing Changes
* backport conda.exports module to 4.2.x (#3654)
* travis-ci OSX fix (#3615 via #3657)


## 4.1.13 (unreleased)

### Non-User-Facing Changes
* use install.rm_rf for TemporaryDirectory cleanup (#3425)
* fix the api->conda substitution (#3456)


## 4.2.9 (2016-09-27)

### Bug Fixes
* fix #3536 conda-env messaging to stdout with --json flag (#3537)
* fix #3525 writing to sys.stdout with --json flag for post-link scripts (#3538)
* fix #3492 make NULL falsey with python 3 (#3524)


## 4.2.8 (2016-09-26)

### Improvements
* add "error" key back to json error output (#3523)

### Bug Fixes
* fix #3453 conda fails with create_default_packages (#3454)
* fix #3455 --dry-run fails (#3457)
* dial down error messages for rm_rf (#3522)
* fix #3467 AttributeError encountered for map config parameter validation (#3521)


## 4.2.7 (2016-09-16)

### Deprecations/Breaking Changes
* revert to 4.1.x behavior of `conda list --export` (#3450, #3451)

### Bug Fixes
* don't add binstar token if it's given in the channel spec (#3427, #3440, #3444)
* fix #3433 failure to remove broken symlinks (#3436)

### Non-User-Facing Changes
* use install.rm_rf for TemporaryDirectory cleanup (#3425)


## 4.2.6 (2016-09-14)

### Improvements
* add support for client TLS certificates (#3419)
* address #3267 allow migration of channel_alias (#3410)
* conda-env version matches conda version (#3422)

### Bug Fixes
* fix #3409 unsatisfiable dependecy error message (#3412)
* fix #3408 quiet rm_rf (#3413)
* fix #3407 padding error messaging (#3416)
* account for the Windows Python 2.7 os.environ unicode aversion (#3363 via #3420)


## 4.2.5 (2016-09-08)

### Deprecations/Breaking Changes
* partially revert #3041 giving conda config --add previous --prepend behavior (#3364 via #3370)
* partially revert #2760 adding back conda package command (#3398)

### Improvements
* order output of conda config --show; make --json friendly (#3384 via #3386)
* clean the pid based lock on exception (#3325)
* improve file removal on all platforms (#3280 via #3396)

### Bug Fixes
* fix #3332 allow download urls with :: in them (#3335)
* fix always_yes and not-set argparse args overriding other sources (#3374)
* fix ftp fetch timeout (#3392)
* fix #3307 add try/except block for touch lock (#3326)
* fix CONDA_CHANNELS environment variable splitting (#3390)
* fix #3378 CONDA_FORCE_32BIT environment variable (#3391)
* make conda info channel urls actually give urls (#3397)
* fix cio_test compatibility (#3395 via #3400)


## 4.1.12 (2016-09-08)

### Bug Fixes
* fix #2837 "File exists" in symlinked path with parallel activations (#3210)
* fix prune option when installing packages (#3354)
* change check for placeholder to be more friendly to long PATH (#3349)


## 4.2.4 (2016-08-18)

### Bug Fixes
* fix #3277 conda list package order (#3278)
* fix channel priority issue with duplicated channels (#3283)
* fix local channel channels; add full conda-build unit tests (#3281)
* fix conda install with no package specified (#3284)
* fix #3253 exporting and importing conda environments (#3286)
* fix priority messaging on conda config --get (#3304)
* fix conda list --export; additional integration tests (#3291)
* fix conda update --all idempotence; add integration tests for channel priority (#3306)

### Non-User-Facing Changes
* additional conda-env integration tests (#3288)


## 4.2.3 (2016-08-11)

### Improvements
* added zsh and zsh.exe to Windows shells (#3257)

### Bug Fixes
* allow conda to downgrade itself (#3273)
* fix breaking changes to conda-build from 4.2.2 (#3265)
* fix empty environment issues with conda and conda-env (#3269)

### Non-User-Facing Changes
* add integration tests for conda-env (#3270)
* add more conda-build smoke tests (#3274)


## 4.2.2 (2016-08-09)

### Improvements
* enable binary prefix replacement on windows (#3262)
* add `--verbose` command line flag (#3237)
* improve logging and exception detail (#3237, #3252)
* do not remove empty environment without asking; raise an error when a named environment can't be found (#3222)

### Bug Fixes
* fix #3226 user condarc not available on Windows (#3228)
* fix some bugs in conda config --show* (#3212)
* fix conda-build local channel bug (#3202)
* remove subprocess exiting message (#3245)
* fix comment parsing and channels in conda-env environment.yml (#3258, #3259)
* fix context error with conda-env (#3232)
* fix #3182 conda install silently skipping failed linking (#3184)


## 4.2.1 (2016-08-01)

### Improvements
* improve an error message that can happen during conda install --revision (#3181)
* use clean sys.exit with user choice 'No' (#3196)

### Bug Fixes
* critical fix for 4.2.0 error when no git is on PATH (#3193)
* revert #3171 lock cleaning on exit pending further refinement
* patches for conda-build compatibility with 4.2 (#3187)
* fix a bug in --show-sources output that ignored aliased parameter names (#3189)

### Non-User-Facing Changes
* move scripts in bin to shell directory (#3186)


## 4.2.0 (2016-07-28)

### New Features
* **New Configuration Engine**: Configuration and "operating context" are the foundation of conda's functionality. Conda now has the ability to pull configuration information from a multitude of on-disk locations, including `.d` directories and a `.condarc` file *within* a conda environment), along with full `CONDA_` environment variable support. Helpful validation errors are given for improperly-specified configuration. Full documentation updates pending. (#2537, #3160, #3178)
* **New Exception Handling Engine**: Previous releases followed a pattern of premature exiting (with hard calls to `sys.exit()` when exceptional circumstances were encountered. This release replaces over 100 `sys.exit` calls with python exceptions.  For conda developers, this will result in tests that are easier to write.  For developers using conda, this is a first step on a long path toward conda being directly importable.  For conda users, this will eventually result in more helpful and descriptive errors messages.  (#2899, #2993, #3016, #3152, #3045)
* **Empty Environments**: Conda can now create "empty" environments when no initial packages are specified, alleviating a common source of confusion. (#3072, #3174)
* **Conda in Private Env**: Conda can now be configured to live within its own private environment.  While it's not yet default behavior, this represents a first step toward separating the `root` environment into a "conda private" environment and a "user default" environment. (#3068)
* **Regex Version Specification**: Regular expressions are now valid version specifiers.  For example, `^1\.[5-8]\.1$|2.2`. (#2933)

### Deprecations/Breaking Changes
* remove conda init (#2759)
* remove conda package and conda bundle (#2760)
* deprecate conda-env repo; pull into conda proper (#2950, #2952, #2954, #3157, #3163, #3170)
* force use of ruamel_yaml (#2762)
* implement conda config --prepend; change behavior of --add to --append (#3041)
* exit on link error instead of logging it (#2639)

### Improvements
* improve locking (#2962, #2989, #3048, #3075)
* clean up requests usage for fetching packages (#2755)
* remove excess output from conda --help (#2872)
* remove os.remove in update_prefix (#3006)
* better error behavior if conda is spec'd for a non-root environment (#2956)
* scale back try_write function on unix (#3076)

### Bug Fixes
* remove psutil requirement, fixes annoying error message (#3135, #3183)
* fix #3124 add threading lock to memoize (#3134)
* fix a failure with multi-threaded repodata downloads (#3078)
* fix windows file url (#3139)
* address #2800, error with environment.yml and non-default channels (#3164)

### Non-User-Facing Changes
* project structure enhancement (#2929, #3132, #3133, #3136)
* clean up channel handling with new channel model (#3130, #3151)
* add Anaconda Cloud / Binstar auth handler (#3142)
* remove dead code (#2761, #2969)
* code refactoring and additional tests (#3052, #3020)
* remove auxlib from project root (#2931)
* vendor auxlib 0.0.40 (#2932, #2943, #3131)
* vendor toolz 0.8.0 (#2994)
* move progressbar to vendor directory (#2951)
* fix conda.recipe for new quirks with conda-build (#2959)
* move captured function to common module (#3083)
* rename CHANGELOG to md (#3087)


## 4.1.11 (2016-07-26)

* fix PS1 backup in activate script, #3135 via #3155
* correct resolution for 'handle failures in binstar_client more generally', #3156


## 4.1.10 (2016-07-25)

* ignore symlink failure because of read-only file system, #3055
* backport shortcut tests, #3064
* fix #2979 redefinition of $SHELL variable, #3081
* fix #3060 --clone root --copy exception, #3080


## 4.1.9 (2016-07-20)

* fix #3104, add global BINSTAR_TOKEN_PAT
* handle failures in binstar_client more generally


## 4.1.8 (2016-07-12)

* fix #3004 UNAUTHORIZED for url (null binstar token), #3008
* fix overwrite existing redirect shortcuts when symlinking envs, #3025
* partially revert no default shortcuts, #3032, #3047


## 4.0.11 2016-07-09

* allow auto_update_conda from sysrc, #3015 via #3021


## 4.1.7 (2016-07-07)

* add msys2 channel to defaults on Windows, #2999
* fix #2939 channel_alias issues; improve offline enforcement, #2964
* fix #2970, #2974 improve handling of file:// URLs inside channel, #2976


## 4.1.6 (2016-07-01)

* slow down exp backoff from 1 ms to 100 ms factor, #2944
* set max time on exp_backoff to ~6.5 sec,#2955
* fix #2914 add/subtract from PATH; kill folder output text, #2917
* normalize use of get_index behavior across clone/explicit, #2937
* wrap root prefix check with normcase, #2938


## 4.1.5 (2016-06-29)

* more conservative auto updates of conda #2900
* fix some permissions errors with more aggressive use of move_path_to_trash, #2882
* fix #2891 error if allow_other_channels setting is used, #2896
* fix #2886, #2907 installing a tarball directly from the package cache, #2908
* fix #2681, #2778 reverting #2320 lock behavior changes, #2915


## 4.0.10 (2016-06-29)

* fix #2846 revert the use of UNC paths; shorten trash filenames, #2859 via #2878
* fix some permissions errors with more aggressive use of move_path_to_trash, #2882 via #2894


## 4.1.4 (2016-06-27)

* fix #2846 revert the use of UNC paths; shorten trash filenames, #2859
* fix exp backoff on Windows, #2860
* fix #2845 URL for local file repos, #2862
* fix #2764 restore full path var on win; create to CONDA_PREFIX env var, #2848
* fix #2754 improve listing pip installed packages, #2873
* change root prefix detection to avoid clobbering root activate scripts, #2880
* address #2841 add lowest and highest priority indication to channel config output, #2875
* add SYMLINK_CONDA to planned instructions, #2861
* use CONDA_PREFIX, not CONDA_DEFAULT_ENV for activate.d, #2856
* call scripts with redirect on win; more error checking to activate, #2852


## 4.1.3 (2016-06-23)

* ensure conda-env auto update, along with conda, #2772
* make yaml booleans behave how everyone expects them to, #2784
* use accept-encoding for repodata; prefer repodata.json to repodata.json.bz2, #2821
* additional integration and regression tests, #2757, #2774, #2787
* add offline mode to printed info; use offline flag when grabbing channels, #2813
* show conda-env version in conda info, #2819
* adjust channel priority superseded list, #2820
* support epoch ! characters in command line specs, #2832
* accept old default names and new ones when canonicalizing channel URLs #2839
* push PATH, PS1 manipulation into shell scripts, #2796
* fix #2765 broken source activate without arguments, #2806
* fix standalone execution of install.py, #2756
* fix #2810 activating conda environment broken with git bash on Windows, #2795
* fix #2805, #2781 handle both file-based channels and explicit file-based URLs, #2812
* fix #2746 conda create --clone of root, #2838
* fix #2668, #2699 shell recursion with activate #2831


## 4.1.2 (2016-06-17)

* improve messaging for "downgrades" due to channel priority, #2718
* support conda config channel append/prepend, handle duplicates, #2730
* remove --shortcuts option to internal CLI code, #2723
* fix an issue concerning space characters in paths in activate.bat, #2740
* fix #2732 restore yes/no/on/off for booleans on the command line, #2734
* fix #2642 tarball install on Windows, #2729
* fix #2687, #2697 WindowsError when creating environments on Windows, #2717
* fix #2710 link instruction in conda create causes TypeError, #2715
* revert #2514, #2695, disabling of .netrc files, #2736
* revert #2281 printing progress bar to terminal, #2707


## 4.1.1 (2016-06-16)

* add auto_update_conda config parameter, #2686
* fix #2669 conda config --add channels can leave out defaults, #2670
* fix #2703 ignore activate symlink error if links already exist, #2705
* fix #2693 install duplicate packages with older version of Anaconda, #2701
* fix #2677 respect HTTP_PROXY, #2695
* fix #2680 broken fish integration, #2685, #2694
* fix an issue with conda never exiting, #2689
* fix #2688 explicit file installs, #2708
* fix #2700 conda list UnicodeDecodeError, #2706


## 4.0.9 (2016-06-15)

* add auto_update_conda config parameter, #2686


## 4.1.0 (2016-06-14)

* clean up activate and deactivate scripts, moving back to conda repo, #1727,
  #2265, #2291, #2473, #2501, #2484
* replace pyyaml with ruamel_yaml, #2283, #2321
* better handling of channel collisions, #2323, #2369 #2402, #2428
* improve listing of pip packages with conda list, #2275
* re-license progressbar under BSD 3-clause, #2334
* reduce the amount of extraneous info in hints, #2261
* add --shortcuts option to install shortcuts on windows, #2623
* skip binary replacement on windows, #2630
* don't show channel urls by default in conda list, #2282
* package resolution and solver tweaks, #2443, #2475, #2480
* improved version & build matching, #2442, #2488
* print progress to the terminal rather than stdout, #2281
* verify version specs given on command line are valid, #2246
* fix for try_write function in case of odd permissions, #2301
* fix a conda search --spec error, #2343
* update User-Agent for conda connections, #2347
* remove some dead code paths, #2338, #2374
* fixes a thread safety issue with http requests, #2377, #2383
* manage BeeGFS hard-links non-POSIX configuration, #2355
* prevent version downgrades during removes, #2394
* fix conda info --json, #2445
* truncate shebangs over 127 characters using /usr/bin/env, #2479
* extract packages to a temporary directory then rename, #2425, #2483
* fix help in install, #2460
* fix re-install bug when sha1 differs, #2507
* fix a bug with file deletion, #2499
* disable .netrc files, #2514
* dont fetch index on remove --all, #2553
* allow track_features to be a string *or* a list in .condarc, #2541
* fix #2415 infinite recursion in invalid_chains, #2566
* allow channel_alias to be different than binstar, #2564


## 4.0.8 (2016-06-03)

* fix a potential problem with moving files to trash, #2587


## 4.0.7 (2016-05-26)

* workaround for boto bug, #2380


## 4.0.6 (2016-05-11)

* log "custom" versions as updates rather than downgrades, #2290
* fixes a TypeError exception that can occur on install/update, #2331
* fixes an error on Windows removing files with long path names, #2452


## 4.0.5 (2016-03-16)

* improved help documentation for install, update, and remove, #2262
* fixes #2229 and #2250 related to conda update errors on Windows, #2251
* fixes #2258 conda list for pip packages on Windows, #2264


## 4.0.4 (2016-03-10)

* revert #2217 closing request sessions, #2233


## 4.0.3 (2016-03-10)

* adds a `conda clean --all` feature, #2211
* solver performance improvements, #2209
* fixes conda list for pip packages on windows, #2216
* quiets some logging for package downloads under python 3, #2217
* more urls for `conda list --explicit`, #1855
* prefer more "latest builds" for more packages, #2227
* fixes a bug with dependecy resolution and features, #2226


## 4.0.2 (2016-03-08)

* fixes track_features in ~/.condarc being a list, see also #2203
* fixes incorrect path in lock file error #2195
* fixes issues with cloning environments, #2193, #2194
* fixes a strange interaction between features and versions, #2206
* fixes a bug in low-level SAT clause generation creating a
  preference for older versions, #2199


## 4.0.1 (2016-03-07)

* fixes an install issue caused by md5 checksum mismatches, #2183
* remove auxlib build dependency, #2188


## 4.0.0 (2016-03-04)

* The solver has been retooled significantly. Performance
  should be improved in most circumstances, and a number of issues
  involving feature conflicts should be resolved.
* `conda update <package>` now handles depedencies properly
  according to the setting of the "update_deps" configuration:
      --update-deps: conda will also update any dependencies as needed
                     to install the latest verison of the requrested
                     packages.  The minimal set of changes required to
                     achieve this is sought.
      --no-update-deps: conda will update the packages *only* to the
                     extent that no updates to the dependencies are
                     required
  The previous behavior, which would update the packages without regard to
  their dependencies, could result in a broken configuration, and has been
  removed.
* Conda finally has an official logo.
* Fix `conda clean --packages` on Windows, #1944
* Conda sub-commands now support dashes in names, #1840


2016-02-19   3.19.3:
--------------------
  * fix critical issue, see #2106


2016-02-19   3.19.2:
--------------------
  * add basic activate/deactivate, conda activate/deactivate/ls for fish,
    see #545
  * remove error when CONDA_FORCE_32BIT is set on 32-bit systems, #1985
  * suppress help text for --unknown option, #2051
  * fix issue with conda create --clone post-link scripts, #2007
  * fix a permissions issue on windows, #2083


2016-02-01   3.19.1:
--------------------
  * resolve.py: properly escape periods in version numbers, #1926
  * support for pinning Lua by default, #1934
  * remove hard-coded test URLs, a module cio_test is now expected when
    CIO_TEST is set


2015-12-17   3.19.0:
--------------------
  * OpenBSD 5.x support, #1891
  * improve install CLI to make Miniconda -f work, #1905


2015-12-10   3.18.9:
--------------------
  * allow chaning default_channels (only applies to "system" condarc), from
    from CLI, #1886
  * improve default for --show-channel-urls in conda list, #1900


2015-12-03   3.18.8:
--------------------
  * always attempt to delete files in rm_rf, #1864


2015-12-02   3.18.7:
--------------------
  * simplify call to menuinst.install()
  * add menuinst as dependency on Windows
  * add ROOT_PREFIX to post-link (and pre_unlink) environment


2015-11-19   3.18.6:
--------------------
  * improve conda clean when user lacks permissions, #1807
  * make show_channel_urls default to True, #1771
  * cleaner write tests, #1735
  * fix documentation, #1709
  * improve conda clean when directories don't exist, #1808


2015-11-11   3.18.5:
--------------------
  * fix bad menuinst exception handling, #1798
  * add workaround for unresolved dependencies on Windows


2015-11-09   3.18.4:
--------------------
  * allow explicit file to contain MD5 hashsums
  * add --md5 option to "conda list --explicit"
  * stop infinite recursion during certain resolve operations, #1749
  * add dependencies even if strictness == 3, #1766


2015-10-15   3.18.3:
--------------------
  * added a pruning step for more efficient solves, #1702
  * disallow conda-env to be installed into non-root environment
  * improve error output for bad command input, #1706
  * pass env name and setup cmd to menuinst, #1699


2015-10-12   3.18.2:
--------------------
  * add "conda list --explicit" which contains the URLs of all conda packages
    to be installed, and can used with the install/create --file option, #1688
  * fix a potential issue in conda clean
  * avoid issues with LookupErrors when updating Python in the root
    environment on Windows
  * don't fetch the index from the network with conda remove
  * when installing conda packages directly, "conda install <pkg>.tar.bz2",
    unlink any installed package with that name (not just the installed one)
  * allow menu items to be installed in non-root env, #1692


2015-09-28   3.18.1:
--------------------
  * fix: removed reference to win_ignore_root in plan module


2015-09-28   3.18.0:
--------------------
  * allow Python to be updated in root environment on Windows, #1657
  * add defaults to specs after getting pinned specs (allows to pin a
    different version of Python than what is installed)
  * show what older versions are in the solutions in the resolve debug log
  * fix some issues with Python 3.5
  * respect --no-deps when installing from .tar or .tar.bz2
  * avoid infinite recursion with NoPackagesFound and conda update --all --file
  * fix conda update --file
  * toposort: Added special case to remove 'pip' dependency from 'python'
  * show dotlog messages during hint generation with --debug
  * disable the max_only heuristic during hint generation
  * new version comparison algorithm, which consistently compares any version
    string, and better handles version strings using things like alpha, beta,
    rc, post, and dev. This should remove any inconsistent version comparison
    that would lead to conda installing an incorrect version.
  * use the trash in rm_rf, meaning more things will get the benefit of the
    trash system on Windows
  * add the ability to pass the --file argument multiple times
  * add conda upgrade alias for conda update
  * add update_dependencies condarc option and --update-deps/--no-update-deps
    command line flags
  * allow specs with conda update --all
  * add --show-channel-urls and --no-show-channel-urls command line options
  * add always_copy condarc option
  * conda clean properly handles multiple envs directories. This breaks
    backwards compatibility with some of the --json output. Some of the old
    --json keys are kept for backwards compatibility.


2015-09-11   3.17.0:
--------------------
  * add windows_forward_slashes option to walk_prefix(), see #1513
  * add ability to set CONDA_FORCE_32BIT environment variable, it should
    should only be used when running conda-build, #1555
  * add config option to makes the python dependency on pip optional, #1577
  * fix an UnboundLocalError
  * print note about pinned specs in no packages found error
  * allow wildcards in AND-connected version specs
  * print pinned specs to the debug log
  * fix conda create --clone with create_default_packages
  * give a better error when a proxy isn't found for a given scheme
  * enable running 'conda run' in offline mode
  * fix issue where hardlinked cache contents were being overwritten
  * correctly skip packages whose dependencies can't be found with conda
    update --all
  * use clearer terminology in -m help text.
  * use splitlines to break up multiple lines throughout the codebase
  * fix AttributeError with SSLError


2015-08-10   3.16.0:
--------------------
  * rename binstar -> anaconda, see #1458
  * fix --use-local when the conda-bld directory doesn't exist
  * fixed --offline option when using "conda create --clone", see #1487
  * don't mask recursion depth errors
  * add conda search --reverse-dependency
  * check whether hardlinking is available before linking when
    using "python install.py --link" directly, see #1490
  * don't exit nonzero when installing a package with no dependencies
  * check which features are installed in an environment via track_features,
    not features
  * set the verify flag directly on CondaSession (fixes conda skeleton not
    respecting the ssl_verify option)


2015-07-23   3.15.1:
--------------------
  * fix conda with older versions of argcomplete
  * restore the --force-pscheck option as a no-op for backwards
    compatibility


2015-07-22   3.15.0:
--------------------
  * sort the output of conda info package correctly
  * enable tab completion of conda command extensions using
    argcomplete. Command extensions that import conda should use
    conda.cli.conda_argparse.ArgumentParser instead of
    argparse.ArgumentParser. Otherwise, they should enable argcomplete
    completion manually.
  * allow psutil and pycosat to be updated in the root environment on Windows
  * remove all mentions of pscheck. The --force-pscheck flag has been removed.
  * added support for S3 channels
  * fix color issues from pip in conda list on Windows
  * add support for other machine types on Linux, in particular ppc64le
  * add non_x86_linux_machines set to config module
  * allow ssl_verify to accept strings in addition to boolean values in condarc
  * enable --set to work with both boolean and string values


2015-06-29   3.14.1:
--------------------
  * make use of Crypto.Signature.PKCS1_PSS module, see #1388
  * note when features are being used in the unsatisfiable hint


2015-06-16   3.14.0:
--------------------
  * add ability to verify signed packages, see #1343 (and conda-build #430)
  * fix issue when trying to add 'pip' dependency to old python packages
  * provide option "conda info --unsafe-channels" for getting unobscured
    channel list, #1374


2015-06-04   3.13.0:
--------------------
  * avoid the Windows file lock by moving files to a trash directory, #1133
  * handle env dirs not existing in the Environments completer
  * rename binstar.org -> anaconda.org, see #1348
  * speed up 'source activate' by ~40%


2015-05-05   3.12.0:
--------------------
  * correctly allow conda to update itself
  * print which file leads to the "unable to remove file" error on Windows
  * add support for the no_proxy environment variable, #1171
  * add a much faster hint generation for unsatisfiable packages, which is now
    always enabled (previously it would not run if there were more than ten
    specs). The new hint only gives one set of conflicting packages, rather
    than all sets, so multiple passes may be necessary to fix such issues
  * conda extensions that import conda should use
    conda.cli.conda_argparser.ArgumentParser instead of
    argparse.ArgumentParser to conform to the conda help guidelines (e.g., all
    help messages should be capitalized with periods, and the options should
    be preceded by "Options:" for the sake of help2man).
  * add confirmation dialog to conda remove. Fixes conda remove --dry-run.


2015-04-22   3.11.0:
--------------------
  * fix issue where forced update on Windows could cause a package to break
  * remove detection of running processes that might conflict
  * deprecate --force-pscheck (now a no-op argument)
  * make conda search --outdated --names-only work, fixes #1252
  * handle the history file not having read or write permissions better
  * make multiple package resolutions warning easier to read
  * add --full-name to conda list
  * improvements to command help


2015-04-06   3.10.1:
--------------------
  * fix logic in @memoized for unhashable args
  * restored json cache of repodata, see #1249
  * hide binstar tokens in conda info --json
  * handle CIO_TEST='2 '
  * always find the solution with minimal number of packages, even if there
    are many solutions
  * allow comments at the end of the line in requirement files
  * don't update the progressbar until after the item is finished running
  * add conda/<version> to HTTP header User-Agent string


2015-03-12   3.10.0:
--------------------
  * change default repo urls to be https
  * add --offline to conda search
  * add --names-only and --full-name to conda search
  * add tab completion for packages to conda search


2015-02-24   3.9.1:
-------------------
  * pscheck: check for processes in the current environment, see #1157
  * don't write to the history file if nothing has changed, see #1148
  * conda update --all installs packages without version restrictions (except
    for Python), see #1138
  * conda update --all ignores the anaconda metapackage, see #1138
  * use forward slashes for file urls on Windows
  * don't symlink conda in the root environment from activate
  * use the correct package name in the progress bar info
  * use json progress bars for unsatisfiable dependencies hints
  * don't let requests decode gz files when downloaded


2015-02-16   3.9.0:
-------------------
  * remove (de)activation scripts from conda, those are now in conda-env
  * pip is now always added as a Python dependency
  * allow conda to be installed into environments which start with _
  * add argcomplete tab completion for environments with the -n flag, and for
    package names with install, update, create, and remove


2015-02-03   3.8.4:
-------------------
  * copy (de)activate scripts from conda-env
  * Add noarch (sub) directory support


2015-01-28   3.8.3:
-------------------
  * simplified how ROOT_PREFIX is obtained in (de)activate


2015-01-27   3.8.2:
-------------------
  * add conda clean --source-cache to clean the conda build source caches
  * add missing quotes in (de)activate.bat, fixes problem in Windows when
    conda is installed into a directory with spaces
  * fix conda install --copy


2015-01-23   3.8.1:
-------------------
  * add missing utf-8 decoding, fixes Python 3 bug when icondata to json file


2015-01-22   3.8.0:
-------------------
  * move active script into conda-env, which is now a new dependency
  * load the channel urls in the correct order when using concurrent.futures
  * add optional 'icondata' key to json files in conda-meta directory, which
    contain the base64 encoded png file or the icon
  * remove a debug print statement


2014-12-18   3.7.4:
-------------------
  * add --offline option to install, create, update and remove commands, and
    also add ability to set "offline: True" in condarc file
  * add conda uninstall as alias for conda remove
  * add conda info --root
  * add conda.pip module
  * fix CONDARC pointing to non-existing file, closes issue #961
  * make update -f work if the package is already up-to-date
  * fix possible TypeError when printing an error message
  * link packages in topologically sorted order (so that pre-link scripts can
    assume that the dependencies are installed)
  * add --copy flag to install
  * prevent the progressbar from crashing conda when fetching in some
    situations


2014-11-05   3.7.3:
-------------------
  * conda install from a local conda package (or a tar fill which
    contains conda packages), will now also install the dependencies
    listed by the installed packages.
  * add SOURCE_DIR environment variable in pre-link subprocess
  * record all created environments in ~/.conda/environments.txt


2014-10-31   3.7.2:
-------------------
  * only show the binstar install message once
  * print the fetching repodata dot after the repodata is fetched
  * write the install and remove specs to the history file
  * add '-y' as an alias to '--yes'
  * the `--file` option to conda config now defaults to
    os.environ.get('CONDARC')
  * some improvements to documentation (--help output)
  * add user_rc_path and sys_rc_path to conda info --json
  * cache the proxy username and password
  * avoid warning about conda in pscheck
  * make ~/.conda/envs the first user envs dir


2014-10-07   3.7.1:
-------------------
  * improve error message for forgetting to use source with activate and
    deactivate, see issue #601
  * don't allow to remove the current environment, see issue #639
  * don't fail if binstar_client can't be imported for other reasons,
    see issue #925
  * allow spaces to be contained in conda run
  * only show the conda install binstar hint if binstar is not installed
  * conda info package_spec now gives detailed info on packages. conda info
    path has been removed, as it is duplicated by conda package -w path.


2014-09-19   3.7.0:
-------------------
  * faster algorithm for --alt-hint
  * don't allow channel_alias with allow_other_channels: false if it is set in
    the system .condarc
  * don't show long "no packages found" error with update --all
  * automatically add the Binstar token to urls when the binstar client is
    installed and logged in
  * carefully avoid showing the binstar token or writing it to a file
  * be more careful in conda config about keys that are the wrong type
  * don't expect directories starting with conda- to be commands
  * no longer recommend to run conda init after pip installing conda. A pip
    installed conda will now work without being initialized to create and
    manage other environments
  * the rm function on Windows now works around access denied errors
  * fix channel urls now showing with conda list with show_channel_urls set to
    true


2014-09-08   3.6.4:
-------------------
  * fix removing packages that aren't in the channels any more
  * Pretties output for --alt-hint


2014-09-04   3.6.3:
-------------------
  * skip packages that can't be found with update --all
  * add --use-local to search and remove
  * allow --use-local to be used along with -c (--channels) and
    --override-channels. --override-channels now requires either -c or
    --use-local
  * allow paths in has_prefix to be quoted, to allow for spaces in paths on
    Windows
  * retain Unix style path separators for prefixes in has_prefix on
    Windows (if the placeholder path uses /, replace it with a path that uses
    /, not \)
  * fix bug in --use-local due to API changes in conda-build
  * include user site directories in conda info -s
  * make binary has_prefix replacement work with spaces after the prefix
  * make binary has_prefix replacement replace multiple occurrences of the
    placeholder in the same null-terminated string
  * don't show packages from other platforms as installed or cached in conda
    search
  * be more careful about not warning about conda itself in pscheck
  * Use a progress bar for the unsatisfiable packages hint generation
  * Don't use TemporaryFile in try_write, as it is too slow when it fails
  * Ignore InsecureRequestWarning when ssl_verify is False
  * conda remove removes features tracked by removed packages in
    track_features


2014-08-20   3.6.2:
-------------------
  * add --use-index-cache to conda remove
  * fix a bug where features (like mkl) would be selected incorrectly
  * use concurrent.future.ThreadPool to fetch package metadata asynchronously
    in Python 3.
  * do the retries in rm_rf on every platform
  * use a higher cutoff for package name misspellings
  * allow changing default channels in "system" .condarc


2014-08-13   3.6.1:
-------------------
  * add retries to download in fetch module
  * improved error messages for missing packages
  * more robust rm_rf on Windows
  * print multiline help for subcommands correctly


2014-08-11   3.6.0:
-------------------
  * correctly check if a package can be hard-linked if it isn't extracted yet
  * change how the package plan is printed to better show what is new,
    updated, and downgraded
  * use suggest_normalized_version in the resolve module. Now versions like
    1.0alpha that are not directly recognized by verlib's NormalizedVersion
    are supported better
  * conda run command, to run apps and commands from packages
  * more complete --json API. Every conda command should fully support --json
    output now.
  * show the conda_build and requests versions in conda info
  * include packages from setup.py develop in conda list (with use_pip)
  * raise a warning instead of dying when the history file is invalid
  * use urllib.quote on the proxy password
  * make conda search --outdated --canonical work
  * pin the Python version during conda init
  * fix some metadata that is written for Python during conda init
  * allow comments in a pinned file
  * allow installing and updating menuinst on Windows
  * allow conda create with both --file and listed packages
  * better handling of some nonexistent packages
  * fix command line flags in conda package
  * fix a bug in the ftp adapter


2014-06-10   3.5.5:
-------------------
  * remove another instance pycosat version detection, which fails on
    Windows, see issue #761


2014-06-10   3.5.4:
-------------------
  * remove pycosat version detection, which fails on Windows, see issue #761


2014-06-09   3.5.3:
-------------------
  * fix conda update to correctly not install packages that are already
    up-to-date
  * always fail with connection error in download
  * the package resolution is now much faster and uses less memory
  * add ssl_verify option in condarc to allow ignoring SSL certificate
    verification, see issue #737


2014-05-27   3.5.2:
-------------------
  * fix bug in activate.bat and deactivate.bat on Windows


2014-05-26   3.5.1:
-------------------
  * fix proxy support - conda now prompts for proxy username and password
    again
  * fix activate.bat on Windows with spaces in the path
  * update optional psutil dependency was updated to psutil 2.0 or higher


2014-05-15   3.5.0:
-------------------
  * replace use of urllib2 with requests. requests is now a hard dependency of
    conda.
  * add ability to only allow system-wise specified channels
  * hide binstar from output of conda info


2014-05-05   3.4.3:
-------------------
  * allow prefix replacement in binary files, see issue #710
  * check if creating hard link is possible and otherwise copy,
    during install
  * allow circular dependencies


2014-04-21   3.4.2:
-------------------
  * conda clean --lock: skip directories that don't exist, fixes #648
  * fixed empty history file causing crash, issue #644
  * remove timezone information from history file, fixes issue #651
  * fix PackagesNotFound error for missing recursive dependencies
  * change the default for adding cache from the local package cache -
    known is now the default and the option to use index metadata from the
    local package cache is --unknown
  * add --alt-hint as a method to get an alternate form of a hint for
    unsatisfiable packages
  * add conda package --ls-files to list files in a package
  * add ability to pin specs in an environment. To pin a spec, add a file
    called pinned to the environment's conda-meta directory with the specs to
    pin. Pinned specs are always kept installed, unless the --no-pin flag is
    used.
  * fix keyboard interrupting of external commands. Now keyboard interupting
    conda build correctly removes the lock file
  * add no_link ability to conda, see issue #678


2014-04-07   3.4.1:
-------------------
  * always use a pkgs cache directory associated with an envs directory, even
    when using -p option with an arbitrary a prefix which is not inside an
    envs dir
  * add setting of PYTHONHOME to conda info --system
  * skip packages with bad metadata


2014-04-02   3.4.0:
-------------------
  * added revision history to each environment:
      - conda list --revisions
      - conda install --revision
      - log is stored in conda-meta/history
  * allow parsing pip-style requirement files with --file option and in command
    line arguments, e.g. conda install 'numpy>=1.7', issue #624
  * fix error message for --file option when file does not exist
  * allow DEFAULTS in CONDA_ENVS_PATH, which expands to the defaults settings,
    including the condarc file
  * don't install a package with a feature (like mkl) unless it is
    specifically requested (i.e., that feature is already enabled in that
    environment)
  * add ability to show channel URLs when displaying what is going to be
    downloaded by setting "show_channel_urls: True" in condarc
  * fix the --quiet option
  * skip packages that have dependencies that can't be found


2014-03-24   3.3.2:
-------------------
  * fix the --file option
  * check install arguments before fetching metadata
  * fix a printing glitch with the progress bars
  * give a better error message for conda clean with no arguments
  * don't include unknown packages when searching another platform


2014-03-19   3.3.1:
-------------------
  * Fix setting of PS1 in activate.
  * Add conda update --all.
  * Allow setting CONDARC=' ' to use no condarc.
  * Add conda clean --packages.
  * Don't include bin/conda, bin/activate, or bin/deactivate in conda
    package.


2014-03-18   3.3.0:
-------------------
  * allow new package specification, i.e. ==, >=, >, <=, <, != separated
    by ',' for example: >=2.3,<3.0
  * add ability to disable self update of conda, by setting
    "self_update: False" in .condarc
  * Try installing packages using the old way of just installing the maximum
    versions of things first. This provides a major speedup of solving the
    package specifications in the cases where this scheme works.
  * Don't include python=3.3 in the specs automatically for the Python 3
    version of conda.  This allows you to do "conda create -n env package" for
    a package that only has a Python 2 version without specifying
    "python=2". This change has no effect in Python 2.
  * Automatically put symlinks to conda, activate, and deactivate in each
    environment on Unix.
  * On Unix, activate and deactivate now remove the root environment from the
    PATH. This should prevent "bleed through" issues with commands not
    installed in the activated environment but that are installed in the root
    environment. If you have "setup.py develop" installed conda on Unix, you
    should run this command again, as the activate and deactivate scripts have
    changed.
  * Begin work to support Python 3.4.
  * Fix a bug in version comparison
  * Fix usage of sys.stdout and sys.stderr in environments like pythonw on
    Windows where they are nonstandard file descriptors.


2014-03-12   3.2.1:
-------------------
  * fix installing packages with irrational versions
  * fix installation in the api
  * use a logging handler to print the dots


2014-03-11   3.2.0:
-------------------
  * print dots to the screen for progress
  * move logic functions from resolve to logic module


2014-03-07   3.2.0a1:
---------------------
  * conda now uses pseudo-boolean constraints in the SAT solver. This allows
    it to search for all versions at once, rather than only the latest (issue
    #491).
  * Conda contains a brand new logic submodule for converting pseudo-boolean
    constraints into SAT clauses.


2014-03-07   3.1.1:
-------------------
  * check if directory exists, fixed issue #591


2014-03-07   3.1.0:
-------------------
  * local packages in cache are now added to the index, this may be disabled
    by using the --known option, which only makes conda use index metadata
    from the known remote channels
  * add --use-index-cache option to enable using cache of channel index files
  * fix ownership of files when installing as root on Linux
  * conda search: add '.' symbol for extracted (cached) packages


2014-02-20   3.0.6:
-------------------
  * fix 'conda update' taking build number into account


2014-02-17   3.0.5:
-------------------
  * allow packages from create_default_packages to be overridden from the
    command line
  * fixed typo install.py, issue #566
  * try to prevent accidentally installing into a non-root conda environment


2014-02-14   3.0.4:
-------------------
  * conda update: don't try to update packages that are already up-to-date


2014-02-06   3.0.3:
-------------------
  * improve the speed of clean --lock
  * some fixes to conda config
  * more tests added
  * choose the first solution rather than the last when there are more than
    one, since this is more likely to be the one you want.


2014-02-03   3.0.2:
-------------------
  * fix detection of prefix being writable


2014-01-31   3.0.1:
-------------------
  * bug: not having track_features in condarc now uses default again
  * improved test suite
  * remove numpy version being treated special in plan module
  * if the post-link.(bat|sh) fails, don't treat it as though it installed,
    i.e. it is not added to conda-meta
  * fix activate if CONDA_DEFAULT_ENV is invalid
  * fix conda config --get to work with list keys again
  * print the total download size
  * fix a bug that was preventing conda from working in Python 3
  * add ability to run pre-link script, issue #548


2014-01-24   3.0.0:
-------------------
  * removed build, convert, index, and skeleton commands, which are now
    part of the conda-build project: https://github.com/conda/conda-build
  * limited pip integration to `conda list`, that means
    `conda install` no longer calls `pip install` # !!!
  * add ability to call sub-commands named 'conda-x'
  * The -c flag to conda search is now shorthand for --channel, not
    --canonical (this is to be consistent with other conda commands)
  * allow changing location of .condarc file using the CONDARC environment
    variable
  * conda search now shows the channel that the package comes from
  * conda search has a new --platform flag for searching for packages in other
    platforms.
  * remove condarc warnings: issue #526#issuecomment-33195012


2014-01-17   2.3.1:
-------------------
  * add ability create info/no_softlink
  * add conda convert command to convert non-platform-dependent packages from
    one platform to another (experimental)
  * unify create, install, and update code. This adds many features to create
    and update that were previously only available to install. A backwards
    incompatible change is that conda create -f now means --force, not
    --file.


2014-01-16   2.3.0:
-------------------
  * automatically prepend http://conda.binstar.org/ (or the value of
    channel_alias in the .condarc file) to channels whenever the
    channel is not a URL or the word 'defaults or 'system'
  * recipes made with the skeleton pypi command will use setuptools instead of
    distribute
  * re-work the setuptools dependency and entry_point logic so that
    non console_script entry_points for packages with a dependency on
    setuptools will get correct build script with conda skeleton pypi
  * add -m, --mkdir option to conda install
  * add ability to disable soft-linking


2014-01-06   2.2.8:
-------------------
  * add check for chrpath (on Linux) before build is started, see issue #469
  * conda build: fixed ELF headers not being recognized on Python 3
  * fixed issues: #467, #476


2014-01-02   2.2.7:
-------------------
  * fixed bug in conda build related to lchmod not being available on all
    platforms


2013-12-31   2.2.6:
-------------------
  * fix test section for automatic recipe creation from pypi
    using --build-recipe
  * minor Py3k fixes for conda build on Linux
  * copy symlinks as symlinks, issue #437
  * fix explicit install (e.g. from output of `conda list -e`) in root env
  * add pyyaml to the list of packages which can not be removed from root
    environment
  * fixed minor issues: #365, #453


2013-12-17   2.2.5:
-------------------
  * conda build: move broken packages to conda-bld/broken
  * conda config: automatically add the 'defaults' channel
  * conda build: improve error handling for invalid recipe directory
  * add ability to set build string, issue #425
  * fix LD_RUN_PATH not being set on Linux under Python 3,
    see issue #427, thanks peter1000


2013-12-10   2.2.4:
-------------------
  * add support for execution with the -m switch (issue #398), i.e. you
    can execute conda also as: python -m conda
  * add a deactivate script for windows
  * conda build adds .pth-file when it encounters an egg (TODO)
  * add ability to preserve egg directory when building using
        build/preserve_egg_dir: True
  * allow track_features in ~/.condarc
  * Allow arbitrary source, issue #405
  * fixed minor issues: #393, #402, #409, #413


2013-12-03   2.2.3:
-------------------
  * add "foreign mode", i.e. disallow install of certain packages when
    using a "foreign" Python, such as the system Python
  * remove activate/deactivate from source tarball created by sdist.sh,
    in order to not overwrite activate script from virtualenvwrapper


2013-11-27   2.2.2:
-------------------
  * remove ARCH environment variable for being able to change architecture
  * add PKG_NAME, PKG_VERSION to environment when running build.sh,
    .<name>-post-link.sh and .<name>-pre-unlink.sh


2013-11-15   2.2.1:
-------------------
  * minor fixes related to make conda pip installable
  * generated conda meta-data missing 'files' key, fixed issue #357


2013-11-14   2.2.0:
-------------------
  * add conda init command, to allow installing conda via pip
  * fix prefix being replaced by placeholder after conda build on Unix
  * add 'use_pip' to condarc configuration file
  * fixed activate on Windows to set CONDA_DEFAULT_ENV
  * allow setting "always_yes: True" in condarc file, which implies always
    using the --yes option whenever asked to proceed


2013-11-07   2.1.0:
-------------------
  * fix rm_egg_dirs so that the .egg_info file can be a zip file
  * improve integration with pip
      * conda list now shows pip installed packages
      * conda install will try to install via "pip install" if no
        conda package is available (unless --no-pip is provided)
      * conda build has a new --build-recipe option which
        will create a recipe (stored in <root>/conda-recipes) from pypi
        then build a conda package (and install it)
      * pip list and pip install only happen if pip is installed
  * enhance the locking mechanism so that conda can call itself in the same
    process.


2013-11-04   2.0.4:
-------------------
  * ensure lowercase name when generating package info, fixed issue #329
  * on Windows, handle the .nonadmin files


2013-10-28   2.0.3:
-------------------
  * update bundle format
  * fix bug when displaying packages to be downloaded (thanks Crystal)


2013-10-27   2.0.2:
-------------------
  * add --index-cache option to clean command, see issue #321
  * use RPATH (instead of RUNPATH) when building packages on Linux


2013-10-23   2.0.1:
-------------------
  * add --no-prompt option to conda skeleton pypi
  * add create_default_packages to condarc (and --no-default-packages option
    to create command)


2013-10-01   2.0.0:
-------------------
  * added user/root mode and ability to soft-link across filesystems
  * added create --clone option for copying local environments
  * fixed behavior when installing into an environment which does not
    exist yet, i.e. an error occurs
  * fixed install --no-deps option
  * added --export option to list command
  * allow building of packages in "user mode"
  * regular environment locations now used for build and test
  * add ability to disallow specification names
  * add ability to read help messages from a file when install location is RO
  * restore backwards compatibility of share/clone for conda-api
  * add new conda bundle command and format
  * pass ARCH environment variable to build scripts
  * added progress bar to source download for conda build, issue #230
  * added ability to use url instead of local file to conda install --file
    and conda create --file options


2013-09-06   1.9.1:
-------------------
  * fix bug in new caching of repodata index


2013-09-05   1.9.0:
-------------------
  * add caching of repodata index
  * add activate command on Windows
  * add conda package --which option, closes issue 163
  * add ability to install file which contains multiple packages, issue 256
  * move conda share functionality to conda package --share
  * update documentation
  * improve error messages when external dependencies are unavailable
  * add implementation for issue 194: post-link or pre-unlink may append
    to a special file ${PREFIX}/.messages.txt for messages, which is display
    to the user's console after conda completes all actions
  * add conda search --outdated option, which lists only installed packages
    for which newer versions are available
  * fixed numerous Py3k issues, in particular with the build command


2013-08-16   1.8.2:
-------------------
  * add conda build --check option
  * add conda clean --lock option
  * fixed error in recipe causing conda traceback, issue 158
  * fixes conda build error in Python 3, issue 238
  * improve error message when test command fails, as well as issue 229
  * disable Python (and other packages which are used by conda itself)
    to be updated in root environment on Windows
  * simplified locking, in particular locking should never crash conda
    when files cannot be created due to permission problems


2013-08-07   1.8.1:
-------------------
  * fixed conda update for no arguments, issue 237
  * fix setting prefix before calling should_do_win_subprocess()
    part of issue 235
  * add basic subversion support when building
  * add --output option to conda build


2013-07-31   1.8.0:
-------------------
  * add Python 3 support (thanks almarklein)
  * add Mercurial support when building from source (thanks delicb)
  * allow Python (and other packages which are used by conda itself)
    to be updated in root environment on Windows
  * add conda config command
  * add conda clean command
  * removed the conda pip command
  * improve locking to be finer grained
  * made activate/deactivate work with zsh (thanks to mika-fischer)
  * allow conda build to take tarballs containing a recipe as arguments
  * add PKG_CONFIG_PATH to build environment variables
  * fix entry point scripts pointing to wrong python when building Python 3
    packages
  * allow source/sha1 in meta.yaml, issue 196
  * more informative message when there are unsatisfiable package
    specifications
  * ability to set the proxy urls in condarc
  * conda build asks to upload to binstar. This can also be configured by
    changing binstar_upload in condarc.
  * basic tab completion if the argcomplete package is installed and eval
    "$(register-python-argcomplete conda)" is added to the bash profile.


2013-07-02   1.7.2:
-------------------
  * fixed conda update when packages include a post-link step which was
    caused by subprocess being lazily imported, fixed by 0d0b860
  * improve error message when 'chrpath' or 'patch' is not installed and
    needed by build framework
  * fixed sharing/cloning being broken (issue 179)
  * add the string LOCKERROR to the conda lock error message


2013-06-21   1.7.1:
-------------------
  * fix "executable" not being found on Windows when ending with .bat when
    launching application
  * give a better error message from when a repository does not exist


2013-06-20   1.7.0:
-------------------
  * allow ${PREFIX} in app_entry
  * add binstar upload information after conda build finishes


2013-06-20   1.7.0a2:
---------------------
  * add global conda lock file for only allowing one instance of conda
    to run at the same time
  * add conda skeleton command to create recipes from PyPI
  * add ability to run post-link and pre-unlink script


2013-06-13   1.7.0a1:
---------------------
  * add ability to build conda packages from "recipes", using the conda build
    command, for some examples, see:
    https://github.com/ContinuumIO/conda-recipes
  * fixed bug in conda install --force
  * conda update command no longer uses anaconda as default package name
  * add proxy support
  * added application API to conda.api module
  * add -c/--channel and --override-channels flags (issue 121).
  * add default and system meta-channels, for use in .condarc and with -c
    (issue 122).
  * fixed ability to install ipython=0.13.0 (issue 130)


2013-06-05   1.6.0:
-------------------
  * update package command to reflect changes in repodata
  * fixed refactoring bugs in share/clone
  * warn when anaconda processes are running on install in Windows (should
    fix most permissions errors on Windows)


2013-05-31   1.6.0rc2:
----------------------
  * conda with no arguments now prints help text (issue 111)
  * don't allow removing conda from root environment
  * conda update python does no longer update to Python 3, also ensure that
    conda itself is always installed into the root environment (issue 110)


2013-05-30   1.6.0rc1:
----------------------
  * major internal refactoring
  * use new "depends" key in repodata
  * uses pycosat to solve constraints more efficiently
  * add hard-linking on Windows
  * fixed linking across filesystems (issue 103)
  * add conda remove --features option
  * added more tests, in particular for new dependency resolver
  * add internal DSL to perform install actions
  * add package size to download preview
  * add conda install --force and --no-deps options
  * fixed conda help command
  * add conda remove --all option for removing entire environment
  * fixed source activate on systems where sourcing a gives "bash" as $0
  * add information about installed versions to conda search command
  * removed known "locations"
  * add output about installed packages when update and install do nothing
  * changed default when prompted for y/n in CLI to yes


2013-04-29   1.5.2:
-------------------
  * fixed issue 59: bad error message when pkgs dir is not writable


2013-04-19   1.5.1:
-------------------
  * fixed issue 71 and (73 duplicate): not being able to install packages
    starting with conda (such as 'conda-api')
  * fixed issue 69 (not being able to update Python / NumPy)
  * fixed issue 76 (cannot install mkl on OSX)


2013-03-22   1.5.0:
-------------------
  * add conda share and clone commands
  * add (hidden) --output-json option to clone, share and info commands
    to support the conda-api package
  * add repo sub-directory type 'linux-armv6l'


2013-03-12   1.4.6:
-------------------
  * fixed channel selection (issue #56)


2013-03-11   1.4.5:
-------------------
  * fix issue #53 with install for meta packages
  * add -q/--quiet option to update command


2013-03-09   1.4.4:
-------------------
  * use numpy 1.7 as default on all platfroms


2013-03-09   1.4.3:
-------------------
  * fixed bug in conda.builder.share.clone_bundle()


2013-03-08   1.4.2:
-------------------
  * feature selection fix for update
  * Windows: don't allow linking or unlinking python from the root
             environment because the file lock, see issue #42


2013-03-07   1.4.1:
-------------------
  * fix some feature selection bugs
  * never exit in activate and deactivate
  * improve help and error messages


2013-03-05   1.4.0:
-------------------
  * fixed conda pip NAME==VERSION
  * added conda info --license option
  * add source activate and deactivate commands
  * rename the old activate and deactivate to link and unlink
  * add ability for environments to track "features"
  * add ability to distinguish conda build packages from Anaconda
    packages by adding a "file_hash" meta-data field in info/index.json
  * add conda.builder.share module


2013-02-05   1.3.5:
-------------------
  * fixed detecting untracked files on Windows
  * removed backwards compatibility to conda 1.0 version


2013-01-28   1.3.4:
-------------------
  * fixed conda installing itself into environments (issue #10)
  * fixed non-existing channels being silently ignored (issue #12)
  * fixed trailing slash in ~/.condarc file cause crash (issue #13)
  * fixed conda list not working when ~/.condarc is missing (issue #14)
  * fixed conda install not working for Python 2.6 environment (issue #17)
  * added simple first cut implementation of remove command (issue #11)
  * pip, build commands: only package up new untracked files
  * allow a system-wide <sys.prefix>/.condarc (~/.condarc takes precedence)
  * only add pro channel is no condarc file exists (and license is valid)


2013-01-23   1.3.3:
-------------------
  * fix conda create not filtering channels correctly
  * remove (hidden) --test and --testgui options


2013-01-23   1.3.2:
-------------------
  * fix deactivation of packages with same build number
    note that conda upgrade did not suffer from this problem, as was using
    separate logic


2013-01-22   1.3.1:
-------------------
  * fix bug in conda update not installing new dependencies


2013-01-22   1.3.0:
-------------------
  * added conda package command
  * added conda index command
  * added -c, --canonical option to list and search commands
  * fixed conda --version on Windows
  * add this changelog


2012-11-21   1.2.1:
-------------------
  * remove ambiguity from conda update command


2012-11-20   1.2.0:
-------------------
  * "conda upgrade" now updates from AnacondaCE to Anaconda (removed
    upgrade2pro
  * add versioneer


2012-11-13   1.1.0:
-------------------
  * Many new features implemented by Bryan


2012-09-06   1.0.0:
-------------------
  * initial release<|MERGE_RESOLUTION|>--- conflicted
+++ resolved
@@ -1,4 +1,3 @@
-<<<<<<< HEAD
 ## 4.3.0 (unreleased)
 
 ### Deprecations/Breaking Changes
@@ -30,13 +29,10 @@
 * disable coverage on s3 and ftp requests adapaters (#3696, #3701)
 
 
-## 4.2.11 (unreleased)
-=======
 ## 4.2.11 (2016-10-23)
 
 ### Improvements
 * only try once for windows trash removal (#3698)
->>>>>>> 99d35e23
 
 ### Bug Fixes
 * fix anaconda api token bug (#3674)
