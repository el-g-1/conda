<<<<<<< HEAD
## 4.4.0 (unreleased)

### New Features
* general support for all bourne- and c-based shells #3175

=======
## 4.3.2 (unreleased)

### Improvements
* add new 'path_conflict' and 'clobber' configuration options (#4119)

### Bug Fixes
* fix pre/post unlink/link scripts (#4113)

### Non-User-Facing Changes
xfail anaconda token test if local token is found (#4124)
>>>>>>> 9975424e

## 4.3.1 (2016-12-19)

### Improvements
* additional pre-transaction validation (#4090)
* export FileMode enum for conda-build (#4080)
* memoize disk permissions tests (#4091)
* local caching of repodata without remote server calls; new 'repodata_timeout_secs'
  configuration parameter (#4094)
* performance tuning (#4104)
* add additional fields to dist object serialization (#4102)

### Bug Fixes
* fix a noarch install bug on windows (#4071)
* fix a spec mismatch that resulted in python versions getting mixed during packaging (#4079)
* fix rollback linked record (#4092)
* fix #4097 keep split in PREFIX_PLACEHOLDER (#4100)


## 4.3.0 (2016-12-14)  Safety

### New Features
* **Unlink and Link Packages in a Single Transaction**: In the past, conda hasn't always been safe
  and defensive with its disk-mutating actions. It has gleefully clobbered existing files, and
  mid-operation failures leave environments completely broken. In some of the most severe examples,
  conda can appear to "uninstall itself." With this release, the unlinking and linking of packages
  for an executed command is done in a single transaction. If a failure occurs for any reason
  while conda is mutating files on disk, the environment will be returned its previous state.
  While we've implemented some pre-transaction checks (verifying package integrity for example),
  it's impossible to anticipate every failure mechanism. In some circumstances, OS file
  permissions cannot be fully known until an operation is attempted and fails. And conda itself
  is not without bugs. Moving forward, unforeseeable failures won't be catastrophic. (#3833, #4030)

* **Progressive Fetch and Extract Transactions**: Like package unlinking and linking, the
  download and extract phases of package handling have also been given transaction-like behavior.
  The distinction is the rollback on error is limited to a single package. Rather than rolling back
  the download and extract operation for all packages, the single-package rollback prevents the
  need for having to re-download every package if an error is encountered. (#4021, #4030)

* **Generic- and Python-Type Noarch/Universal Packages**: Along with conda-build 2.1.0, a
  noarch/universal type for python packages is officially supported. These are much like universal
  python wheels. Files in a python noarch package are linked into a prefix just like any other
  conda package, with the following additional features
  1. conda maps the `site-packages` directory to the correct location for the python version
     in the environment,
  2. conda maps the python-scripts directory to either $PREFIX/bin or $PREFIX/Scripts depending
     on platform,
  3. conda creates the python entry points specified in the conda-build recipe, and
  4. conda compiles pyc files at install time when prefix write permissions are guaranteed.

  Python noarch packages must be "fully universal."  They cannot have OS- or
  python version-specific dependencies.  They cannot have OS- or python version-specific "scripts"
  files. If these features are needed, traditional conda packages must be used. (#3712)

* **Multi-User Package Caches**: While the on-disk package cache structure has been preserved,
  the core logic implementing package cache handling has had a complete overhaul.  Writable and
  read-only package caches are fully supported. (#4021)

* **Python API Module**: An oft requested feature is the ability to use conda as a python library,
  obviating the need to "shell out" to another python process. Conda 4.3 includes a
  `conda.cli.python_api` module that facilitates this use case. While we maintain the user-facing
  command-line interface, conda commands can be executed in-process. There is also a
  `conda.exports` module to facilitate longer-term usage of conda as a library across conda
  conda releases.  However, conda's python code *is* considered internal and private, subject
  to change at any time across releases. At the moment, conda will not install itself into
  environments other than its original install environment. (#4028)

* **Remove All Locks**:  Locking has never been fully effective in conda, and it often created a
  false sense of security. In this release, multi-user package cache support has been
  implemented for improved safety by hard-linking packages in read-only caches to the user's
  primary user package cache. Still, users are cautioned that undefined behavior can result when
  conda is running in multiple process and operating on the same package caches and/or
  environments. (#3862)

### Deprecations/Breaking Changes
* Conda will refuse to clobber existing files that are not within the unlink instructions of
  the transaction. At the risk of being user-hostile, it's a step forward for conda. We do
  anticipate some growing pains. For example, conda will not clobber packages that have been
  installed with pip (or any other package manager). In other instances, conda packages that
  contain overlapping file paths but are from different package families will not install at
  the same time. The `--force` command line flag is the escape hatch. Using `--force` will
  let your operation proceed, but also makes clear that you want conda to do something it
  considers unsafe.
* Conda signed packages have been removed in 4.3. Vulnerabilities existed. An illusion of security
  is worse than not having the feature at all.  We will be incorporating The Update Framework
  into conda in a future feature release. (#4064)
* Conda 4.4 will drop support for older versions of conda-build.

### Improvements
* create a new "trace" log level enabled by `-v -v -v` or `-vvv` (#3833)
* allow conda to be installed with pip, but only when used as a library/dependecy (#4028)
* the 'r' channel is now part of defaults (#3677)
* private environment support for conda (#3988)
* support v1 info/paths.json file (#3927, #3943)
* support v1 info/package_metadata.json (#4030)
* improved solver hint detection, simplified filtering (#3597)
* cache VersionOrder objects to improve performance (#3596)
* fix documentation and typos (#3526, #3572, #3627)
* add multikey configuration validation (#3432)
* some Fish autocompletions (#2519)
* reduce priority for packages removed from the index (#3703)
* add user-agent, uid, gid to conda info (#3671)
* add conda.exports module (#3429)
* make http timeouts configurable (#3832)
* add a pkgs_dirs config parameter (#3691)
* add an 'always_softlink' option (#3870, #3876)
* pre-checks for diskspace, etc for fetch and extract #(4007)
* address #3879 don't print activate message when quiet config is enabled (#3886)
* add zos-z subdir (#4060)
* add elapsed time to HTTP errors (#3942)

### Bug Fixes
* account for the Windows Python 2.7 os.environ unicode aversion (#3363)
* fix link field in record object (#3424)
* anaconda api token bug fix; additional tests (#3673)
* fix #3667 unicode literals and unicode decode (#3682)
* add conda-env entrypoint (#3743)
* fix #3807 json dump on conda config --show --json (#3811)
* fix #3801 location of temporary hard links of index.json (#3813)
* fix invalid yml example (#3849)
* add arm platforms back to subdirs (#3852)
* fix #3771 better error message for assertion errors (#3802)
* fix #3999 spaces in shebang replacement (#4008)
* config --show-sources shouldn't show force by default (#3891)
* fix #3881 don't install conda-env in clones of root (#3899)
* conda-build dist compatibility (#3909)

### Non-User-Facing Changes
* remove unnecessary eval (#3428)
* remove dead install_tar function (#3641)
* apply PEP-8 to conda-env (#3653)
* refactor dist into an object (#3616)
* vendor appdirs; remove conda's dependency on anaconda-client import (#3675)
* revert boto patch from #2380 (#3676)
* move and update ROOT_NO_RM (#3697)
* integration tests for conda clean (#3695, #3699)
* disable coverage on s3 and ftp requests adapaters (#3696, #3701)
* github repo hygiene (#3705, #3706)
* major install refactor (#3712)
* remove test timebombs (#4012)
* LinkType refactor (#3882)
* move CrossPlatformStLink and make available as export (#3887)
* make Record immutable (#3965)
* project housekeeping (#3994, #4065)
* context-dependent setup.py files (#4057)


## 4.2.14 (unreleased)

### Bug Fixes
* fix location of temporary hard links of index.json (#3975)
* fix potential errors in multi-channel export and offline clone (#3995)

### Improvements
* use install.rm_rf for TemporaryDirectory cleanup (#3425)
* improve handling of local dependency information (#2107)

### Bug Fixes
* fix conda/install.py single-file behavior (#3854)
* fix the api->conda substitution (#3456)
* fix silent directory removal (#3730)


## 4.2.13 (2016-11-22)

### Deprecations/Breaking Changes
* show warning message for pre-link scripts (#3727)
* error and exit for install of packages that require conda minimum version 4.3 (#3726)

### Improvements
* double/extend http timeouts (#3831)
* let descriptive http errors cover more http exceptions (#3834)
* backport some conda-build configuration (#3875)

### Bug Fixes
* fix conda/install.py single-file behavior (#3854)
* fix the api->conda substitution (#3456)
* fix silent directory removal (#3730)
* fix #3910 null check for is_url (#3931)

### Non-User-Facing Changes
* flake8 E116, E121, & E123 enabled (#3883)


## 4.2.12 (2016-11-02)

### Bug Fixes

* fix #3732, #3471, #3744 CONDA_BLD_PATH (#3747)
* fix #3717 allow no-name channels (#3748)
* fix #3738 move conda-env to ruamel_yaml (#3740)
* fix conda-env entry point (#3745 via #3743)
* fix again #3664 trash emptying (#3746)


## 4.2.11 (2016-10-23)

### Improvements
* only try once for windows trash removal (#3698)

### Bug Fixes
* fix anaconda api token bug (#3674)
* fix #3646 FileMode enum comparison (#3683)
* fix #3517 conda install --mkdir (#3684)
* fix #3560 hack anaconda token coverup on conda info (#3686)
* fix #3469 alias envs_path to envs_dirs (#3685)


## 4.2.10 (2016-10-18)

### Improvements
* add json output for `conda info -s` (#3588)
* ignore certain binary prefixes on windows (#3539)
* allow conda config files to have .yaml extensions or 'condarc' anywhere in filename (#3633)

### Bug Fixes
* fix conda-build's handle_proxy_407 import (#3666)
* fix #3442, #3459, #3481, #3531, #3548 multiple networking and auth issues (#3550)
* add back linux-ppc64le subdir support (#3584)
* fix #3600 ensure links are removed when unlinking (#3625)
* fix #3602 search channels by platform (#3629)
* fix duplicated packages when updating environment (#3563)
* fix #3590 exception when parsing invalid yaml (#3593 via #3634)
* fix #3655 a string decoding error (#3656)

### Non-User-Facing Changes
* backport conda.exports module to 4.2.x (#3654)
* travis-ci OSX fix (#3615 via #3657)


## 4.2.9 (2016-09-27)

### Bug Fixes
* fix #3536 conda-env messaging to stdout with --json flag (#3537)
* fix #3525 writing to sys.stdout with --json flag for post-link scripts (#3538)
* fix #3492 make NULL falsey with python 3 (#3524)


## 4.2.8 (2016-09-26)

### Improvements
* add "error" key back to json error output (#3523)

### Bug Fixes
* fix #3453 conda fails with create_default_packages (#3454)
* fix #3455 --dry-run fails (#3457)
* dial down error messages for rm_rf (#3522)
* fix #3467 AttributeError encountered for map config parameter validation (#3521)


## 4.2.7 (2016-09-16)

### Deprecations/Breaking Changes
* revert to 4.1.x behavior of `conda list --export` (#3450, #3451)

### Bug Fixes
* don't add binstar token if it's given in the channel spec (#3427, #3440, #3444)
* fix #3433 failure to remove broken symlinks (#3436)

### Non-User-Facing Changes
* use install.rm_rf for TemporaryDirectory cleanup (#3425)


## 4.2.6 (2016-09-14)

### Improvements
* add support for client TLS certificates (#3419)
* address #3267 allow migration of channel_alias (#3410)
* conda-env version matches conda version (#3422)

### Bug Fixes
* fix #3409 unsatisfiable dependecy error message (#3412)
* fix #3408 quiet rm_rf (#3413)
* fix #3407 padding error messaging (#3416)
* account for the Windows Python 2.7 os.environ unicode aversion (#3363 via #3420)


## 4.2.5 (2016-09-08)

### Deprecations/Breaking Changes
* partially revert #3041 giving conda config --add previous --prepend behavior (#3364 via #3370)
* partially revert #2760 adding back conda package command (#3398)

### Improvements
* order output of conda config --show; make --json friendly (#3384 via #3386)
* clean the pid based lock on exception (#3325)
* improve file removal on all platforms (#3280 via #3396)

### Bug Fixes
* fix #3332 allow download urls with :: in them (#3335)
* fix always_yes and not-set argparse args overriding other sources (#3374)
* fix ftp fetch timeout (#3392)
* fix #3307 add try/except block for touch lock (#3326)
* fix CONDA_CHANNELS environment variable splitting (#3390)
* fix #3378 CONDA_FORCE_32BIT environment variable (#3391)
* make conda info channel urls actually give urls (#3397)
* fix cio_test compatibility (#3395 via #3400)


## 4.1.12 (2016-09-08)

### Bug Fixes
* fix #2837 "File exists" in symlinked path with parallel activations (#3210)
* fix prune option when installing packages (#3354)
* change check for placeholder to be more friendly to long PATH (#3349)


## 4.2.4 (2016-08-18)

### Bug Fixes
* fix #3277 conda list package order (#3278)
* fix channel priority issue with duplicated channels (#3283)
* fix local channel channels; add full conda-build unit tests (#3281)
* fix conda install with no package specified (#3284)
* fix #3253 exporting and importing conda environments (#3286)
* fix priority messaging on conda config --get (#3304)
* fix conda list --export; additional integration tests (#3291)
* fix conda update --all idempotence; add integration tests for channel priority (#3306)

### Non-User-Facing Changes
* additional conda-env integration tests (#3288)


## 4.2.3 (2016-08-11)

### Improvements
* added zsh and zsh.exe to Windows shells (#3257)

### Bug Fixes
* allow conda to downgrade itself (#3273)
* fix breaking changes to conda-build from 4.2.2 (#3265)
* fix empty environment issues with conda and conda-env (#3269)

### Non-User-Facing Changes
* add integration tests for conda-env (#3270)
* add more conda-build smoke tests (#3274)


## 4.2.2 (2016-08-09)

### Improvements
* enable binary prefix replacement on windows (#3262)
* add `--verbose` command line flag (#3237)
* improve logging and exception detail (#3237, #3252)
* do not remove empty environment without asking; raise an error when a named environment
  can't be found (#3222)

### Bug Fixes
* fix #3226 user condarc not available on Windows (#3228)
* fix some bugs in conda config --show* (#3212)
* fix conda-build local channel bug (#3202)
* remove subprocess exiting message (#3245)
* fix comment parsing and channels in conda-env environment.yml (#3258, #3259)
* fix context error with conda-env (#3232)
* fix #3182 conda install silently skipping failed linking (#3184)


## 4.2.1 (2016-08-01)

### Improvements
* improve an error message that can happen during conda install --revision (#3181)
* use clean sys.exit with user choice 'No' (#3196)

### Bug Fixes
* critical fix for 4.2.0 error when no git is on PATH (#3193)
* revert #3171 lock cleaning on exit pending further refinement
* patches for conda-build compatibility with 4.2 (#3187)
* fix a bug in --show-sources output that ignored aliased parameter names (#3189)

### Non-User-Facing Changes
* move scripts in bin to shell directory (#3186)


## 4.2.0 (2016-07-28)  Configuration

### New Features
* **New Configuration Engine**: Configuration and "operating context" are the foundation of
  conda's functionality. Conda now has the ability to pull configuration information from a
  multitude of on-disk locations, including `.d` directories and a `.condarc` file *within*
  a conda environment), along with full `CONDA_` environment variable support. Helpful
  validation errors are given for improperly-specified configuration. Full documentation
  updates pending. (#2537, #3160, #3178)
* **New Exception Handling Engine**: Previous releases followed a pattern of premature exiting
  (with hard calls to `sys.exit()` when exceptional circumstances were encountered. This
  release replaces over 100 `sys.exit` calls with python exceptions.  For conda developers,
  this will result in tests that are easier to write.  For developers using conda, this is a
  first step on a long path toward conda being directly importable.  For conda users, this will
  eventually result in more helpful and descriptive errors messages.
  (#2899, #2993, #3016, #3152, #3045)
* **Empty Environments**: Conda can now create "empty" environments when no initial packages
  are specified, alleviating a common source of confusion. (#3072, #3174)
* **Conda in Private Env**: Conda can now be configured to live within its own private
  environment.  While it's not yet default behavior, this represents a first step toward
  separating the `root` environment into a "conda private" environment and a "user default"
  environment. (#3068)
* **Regex Version Specification**: Regular expressions are now valid version specifiers.
  For example, `^1\.[5-8]\.1$|2.2`. (#2933)

### Deprecations/Breaking Changes
* remove conda init (#2759)
* remove conda package and conda bundle (#2760)
* deprecate conda-env repo; pull into conda proper (#2950, #2952, #2954, #3157, #3163, #3170)
* force use of ruamel_yaml (#2762)
* implement conda config --prepend; change behavior of --add to --append (#3041)
* exit on link error instead of logging it (#2639)

### Improvements
* improve locking (#2962, #2989, #3048, #3075)
* clean up requests usage for fetching packages (#2755)
* remove excess output from conda --help (#2872)
* remove os.remove in update_prefix (#3006)
* better error behavior if conda is spec'd for a non-root environment (#2956)
* scale back try_write function on unix (#3076)

### Bug Fixes
* remove psutil requirement, fixes annoying error message (#3135, #3183)
* fix #3124 add threading lock to memoize (#3134)
* fix a failure with multi-threaded repodata downloads (#3078)
* fix windows file url (#3139)
* address #2800, error with environment.yml and non-default channels (#3164)

### Non-User-Facing Changes
* project structure enhancement (#2929, #3132, #3133, #3136)
* clean up channel handling with new channel model (#3130, #3151)
* add Anaconda Cloud / Binstar auth handler (#3142)
* remove dead code (#2761, #2969)
* code refactoring and additional tests (#3052, #3020)
* remove auxlib from project root (#2931)
* vendor auxlib 0.0.40 (#2932, #2943, #3131)
* vendor toolz 0.8.0 (#2994)
* move progressbar to vendor directory (#2951)
* fix conda.recipe for new quirks with conda-build (#2959)
* move captured function to common module (#3083)
* rename CHANGELOG to md (#3087)


## 4.1.13 (unreleased)

* error and exit for install of packages that require conda minimum version 4.3, #3726
* show warning message for pre-link scripts, #3727


## 4.1.12 (2016-09-08)
  * fix #2837 "File exists" in symlinked path with parallel activations, #3210
  * fix prune option when installing packages, #3354
  * change check for placeholder to be more friendly to long PATH, #3349

## 4.1.11 (2016-07-26)

* fix PS1 backup in activate script, #3135 via #3155
* correct resolution for 'handle failures in binstar_client more generally', #3156


## 4.1.10 (2016-07-25)

* ignore symlink failure because of read-only file system, #3055
* backport shortcut tests, #3064
* fix #2979 redefinition of $SHELL variable, #3081
* fix #3060 --clone root --copy exception, #3080


## 4.1.9 (2016-07-20)

* fix #3104, add global BINSTAR_TOKEN_PAT
* handle failures in binstar_client more generally


## 4.1.8 (2016-07-12)

* fix #3004 UNAUTHORIZED for url (null binstar token), #3008
* fix overwrite existing redirect shortcuts when symlinking envs, #3025
* partially revert no default shortcuts, #3032, #3047


## 4.0.11 2016-07-09

* allow auto_update_conda from sysrc, #3015 via #3021


## 4.1.7 (2016-07-07)

* add msys2 channel to defaults on Windows, #2999
* fix #2939 channel_alias issues; improve offline enforcement, #2964
* fix #2970, #2974 improve handling of file:// URLs inside channel, #2976


## 4.1.6 (2016-07-01)

* slow down exp backoff from 1 ms to 100 ms factor, #2944
* set max time on exp_backoff to ~6.5 sec,#2955
* fix #2914 add/subtract from PATH; kill folder output text, #2917
* normalize use of get_index behavior across clone/explicit, #2937
* wrap root prefix check with normcase, #2938


## 4.1.5 (2016-06-29)

* more conservative auto updates of conda #2900
* fix some permissions errors with more aggressive use of move_path_to_trash, #2882
* fix #2891 error if allow_other_channels setting is used, #2896
* fix #2886, #2907 installing a tarball directly from the package cache, #2908
* fix #2681, #2778 reverting #2320 lock behavior changes, #2915


## 4.0.10 (2016-06-29)

* fix #2846 revert the use of UNC paths; shorten trash filenames, #2859 via #2878
* fix some permissions errors with more aggressive use of move_path_to_trash, #2882 via #2894


## 4.1.4 (2016-06-27)

* fix #2846 revert the use of UNC paths; shorten trash filenames, #2859
* fix exp backoff on Windows, #2860
* fix #2845 URL for local file repos, #2862
* fix #2764 restore full path var on win; create to CONDA_PREFIX env var, #2848
* fix #2754 improve listing pip installed packages, #2873
* change root prefix detection to avoid clobbering root activate scripts, #2880
* address #2841 add lowest and highest priority indication to channel config output, #2875
* add SYMLINK_CONDA to planned instructions, #2861
* use CONDA_PREFIX, not CONDA_DEFAULT_ENV for activate.d, #2856
* call scripts with redirect on win; more error checking to activate, #2852


## 4.1.3 (2016-06-23)

* ensure conda-env auto update, along with conda, #2772
* make yaml booleans behave how everyone expects them to, #2784
* use accept-encoding for repodata; prefer repodata.json to repodata.json.bz2, #2821
* additional integration and regression tests, #2757, #2774, #2787
* add offline mode to printed info; use offline flag when grabbing channels, #2813
* show conda-env version in conda info, #2819
* adjust channel priority superseded list, #2820
* support epoch ! characters in command line specs, #2832
* accept old default names and new ones when canonicalizing channel URLs #2839
* push PATH, PS1 manipulation into shell scripts, #2796
* fix #2765 broken source activate without arguments, #2806
* fix standalone execution of install.py, #2756
* fix #2810 activating conda environment broken with git bash on Windows, #2795
* fix #2805, #2781 handle both file-based channels and explicit file-based URLs, #2812
* fix #2746 conda create --clone of root, #2838
* fix #2668, #2699 shell recursion with activate #2831


## 4.1.2 (2016-06-17)

* improve messaging for "downgrades" due to channel priority, #2718
* support conda config channel append/prepend, handle duplicates, #2730
* remove --shortcuts option to internal CLI code, #2723
* fix an issue concerning space characters in paths in activate.bat, #2740
* fix #2732 restore yes/no/on/off for booleans on the command line, #2734
* fix #2642 tarball install on Windows, #2729
* fix #2687, #2697 WindowsError when creating environments on Windows, #2717
* fix #2710 link instruction in conda create causes TypeError, #2715
* revert #2514, #2695, disabling of .netrc files, #2736
* revert #2281 printing progress bar to terminal, #2707


## 4.1.1 (2016-06-16)

* add auto_update_conda config parameter, #2686
* fix #2669 conda config --add channels can leave out defaults, #2670
* fix #2703 ignore activate symlink error if links already exist, #2705
* fix #2693 install duplicate packages with older version of Anaconda, #2701
* fix #2677 respect HTTP_PROXY, #2695
* fix #2680 broken fish integration, #2685, #2694
* fix an issue with conda never exiting, #2689
* fix #2688 explicit file installs, #2708
* fix #2700 conda list UnicodeDecodeError, #2706


## 4.0.9 (2016-06-15)

* add auto_update_conda config parameter, #2686


## 4.1.0 (2016-06-14)  Channel Priority

* clean up activate and deactivate scripts, moving back to conda repo, #1727,
  #2265, #2291, #2473, #2501, #2484
* replace pyyaml with ruamel_yaml, #2283, #2321
* better handling of channel collisions, #2323, #2369 #2402, #2428
* improve listing of pip packages with conda list, #2275
* re-license progressbar under BSD 3-clause, #2334
* reduce the amount of extraneous info in hints, #2261
* add --shortcuts option to install shortcuts on windows, #2623
* skip binary replacement on windows, #2630
* don't show channel urls by default in conda list, #2282
* package resolution and solver tweaks, #2443, #2475, #2480
* improved version & build matching, #2442, #2488
* print progress to the terminal rather than stdout, #2281
* verify version specs given on command line are valid, #2246
* fix for try_write function in case of odd permissions, #2301
* fix a conda search --spec error, #2343
* update User-Agent for conda connections, #2347
* remove some dead code paths, #2338, #2374
* fixes a thread safety issue with http requests, #2377, #2383
* manage BeeGFS hard-links non-POSIX configuration, #2355
* prevent version downgrades during removes, #2394
* fix conda info --json, #2445
* truncate shebangs over 127 characters using /usr/bin/env, #2479
* extract packages to a temporary directory then rename, #2425, #2483
* fix help in install, #2460
* fix re-install bug when sha1 differs, #2507
* fix a bug with file deletion, #2499
* disable .netrc files, #2514
* dont fetch index on remove --all, #2553
* allow track_features to be a string *or* a list in .condarc, #2541
* fix #2415 infinite recursion in invalid_chains, #2566
* allow channel_alias to be different than binstar, #2564


## 4.0.8 (2016-06-03)

* fix a potential problem with moving files to trash, #2587


## 4.0.7 (2016-05-26)

* workaround for boto bug, #2380


## 4.0.6 (2016-05-11)

* log "custom" versions as updates rather than downgrades, #2290
* fixes a TypeError exception that can occur on install/update, #2331
* fixes an error on Windows removing files with long path names, #2452


## 4.0.5 (2016-03-16)

* improved help documentation for install, update, and remove, #2262
* fixes #2229 and #2250 related to conda update errors on Windows, #2251
* fixes #2258 conda list for pip packages on Windows, #2264


## 4.0.4 (2016-03-10)

* revert #2217 closing request sessions, #2233


## 4.0.3 (2016-03-10)

* adds a `conda clean --all` feature, #2211
* solver performance improvements, #2209
* fixes conda list for pip packages on windows, #2216
* quiets some logging for package downloads under python 3, #2217
* more urls for `conda list --explicit`, #1855
* prefer more "latest builds" for more packages, #2227
* fixes a bug with dependecy resolution and features, #2226


## 4.0.2 (2016-03-08)

* fixes track_features in ~/.condarc being a list, see also #2203
* fixes incorrect path in lock file error #2195
* fixes issues with cloning environments, #2193, #2194
* fixes a strange interaction between features and versions, #2206
* fixes a bug in low-level SAT clause generation creating a
  preference for older versions, #2199


## 4.0.1 (2016-03-07)

* fixes an install issue caused by md5 checksum mismatches, #2183
* remove auxlib build dependency, #2188


## 4.0.0 (2016-03-04)  Solver

* The solver has been retooled significantly. Performance
  should be improved in most circumstances, and a number of issues
  involving feature conflicts should be resolved.
* `conda update <package>` now handles depedencies properly
  according to the setting of the "update_deps" configuration:
      --update-deps: conda will also update any dependencies as needed
                     to install the latest verison of the requrested
                     packages.  The minimal set of changes required to
                     achieve this is sought.
      --no-update-deps: conda will update the packages *only* to the
                     extent that no updates to the dependencies are
                     required
  The previous behavior, which would update the packages without regard to
  their dependencies, could result in a broken configuration, and has been
  removed.
* Conda finally has an official logo.
* Fix `conda clean --packages` on Windows, #1944
* Conda sub-commands now support dashes in names, #1840


3.19.4 (unreleased):
--------------------
  * improve handling of local dependency information, #2107
  * use install.rm_rf for TemporaryDirectory cleanup, #3425
  * fix the api->conda substitution, #3456
  * error and exit for install of packages that require conda minimum version 4.3, #3726
  * show warning message for pre-link scripts, #3727
  * fix silent directory removal, #3730
  * fix conda/install.py single-file behavior, #3854


2016-02-19   3.19.3:
--------------------
  * fix critical issue, see #2106


2016-02-19   3.19.2:
--------------------
  * add basic activate/deactivate, conda activate/deactivate/ls for fish,
    see #545
  * remove error when CONDA_FORCE_32BIT is set on 32-bit systems, #1985
  * suppress help text for --unknown option, #2051
  * fix issue with conda create --clone post-link scripts, #2007
  * fix a permissions issue on windows, #2083


2016-02-01   3.19.1:
--------------------
  * resolve.py: properly escape periods in version numbers, #1926
  * support for pinning Lua by default, #1934
  * remove hard-coded test URLs, a module cio_test is now expected when
    CIO_TEST is set


2015-12-17   3.19.0:
--------------------
  * OpenBSD 5.x support, #1891
  * improve install CLI to make Miniconda -f work, #1905


2015-12-10   3.18.9:
--------------------
  * allow chaning default_channels (only applies to "system" condarc), from
    from CLI, #1886
  * improve default for --show-channel-urls in conda list, #1900


2015-12-03   3.18.8:
--------------------
  * always attempt to delete files in rm_rf, #1864


2015-12-02   3.18.7:
--------------------
  * simplify call to menuinst.install()
  * add menuinst as dependency on Windows
  * add ROOT_PREFIX to post-link (and pre_unlink) environment


2015-11-19   3.18.6:
--------------------
  * improve conda clean when user lacks permissions, #1807
  * make show_channel_urls default to True, #1771
  * cleaner write tests, #1735
  * fix documentation, #1709
  * improve conda clean when directories don't exist, #1808


2015-11-11   3.18.5:
--------------------
  * fix bad menuinst exception handling, #1798
  * add workaround for unresolved dependencies on Windows


2015-11-09   3.18.4:
--------------------
  * allow explicit file to contain MD5 hashsums
  * add --md5 option to "conda list --explicit"
  * stop infinite recursion during certain resolve operations, #1749
  * add dependencies even if strictness == 3, #1766


2015-10-15   3.18.3:
--------------------
  * added a pruning step for more efficient solves, #1702
  * disallow conda-env to be installed into non-root environment
  * improve error output for bad command input, #1706
  * pass env name and setup cmd to menuinst, #1699


2015-10-12   3.18.2:
--------------------
  * add "conda list --explicit" which contains the URLs of all conda packages
    to be installed, and can used with the install/create --file option, #1688
  * fix a potential issue in conda clean
  * avoid issues with LookupErrors when updating Python in the root
    environment on Windows
  * don't fetch the index from the network with conda remove
  * when installing conda packages directly, "conda install <pkg>.tar.bz2",
    unlink any installed package with that name (not just the installed one)
  * allow menu items to be installed in non-root env, #1692


2015-09-28   3.18.1:
--------------------
  * fix: removed reference to win_ignore_root in plan module


2015-09-28   3.18.0:
--------------------
  * allow Python to be updated in root environment on Windows, #1657
  * add defaults to specs after getting pinned specs (allows to pin a
    different version of Python than what is installed)
  * show what older versions are in the solutions in the resolve debug log
  * fix some issues with Python 3.5
  * respect --no-deps when installing from .tar or .tar.bz2
  * avoid infinite recursion with NoPackagesFound and conda update --all --file
  * fix conda update --file
  * toposort: Added special case to remove 'pip' dependency from 'python'
  * show dotlog messages during hint generation with --debug
  * disable the max_only heuristic during hint generation
  * new version comparison algorithm, which consistently compares any version
    string, and better handles version strings using things like alpha, beta,
    rc, post, and dev. This should remove any inconsistent version comparison
    that would lead to conda installing an incorrect version.
  * use the trash in rm_rf, meaning more things will get the benefit of the
    trash system on Windows
  * add the ability to pass the --file argument multiple times
  * add conda upgrade alias for conda update
  * add update_dependencies condarc option and --update-deps/--no-update-deps
    command line flags
  * allow specs with conda update --all
  * add --show-channel-urls and --no-show-channel-urls command line options
  * add always_copy condarc option
  * conda clean properly handles multiple envs directories. This breaks
    backwards compatibility with some of the --json output. Some of the old
    --json keys are kept for backwards compatibility.


2015-09-11   3.17.0:
--------------------
  * add windows_forward_slashes option to walk_prefix(), see #1513
  * add ability to set CONDA_FORCE_32BIT environment variable, it should
    should only be used when running conda-build, #1555
  * add config option to makes the python dependency on pip optional, #1577
  * fix an UnboundLocalError
  * print note about pinned specs in no packages found error
  * allow wildcards in AND-connected version specs
  * print pinned specs to the debug log
  * fix conda create --clone with create_default_packages
  * give a better error when a proxy isn't found for a given scheme
  * enable running 'conda run' in offline mode
  * fix issue where hardlinked cache contents were being overwritten
  * correctly skip packages whose dependencies can't be found with conda
    update --all
  * use clearer terminology in -m help text.
  * use splitlines to break up multiple lines throughout the codebase
  * fix AttributeError with SSLError


2015-08-10   3.16.0:
--------------------
  * rename binstar -> anaconda, see #1458
  * fix --use-local when the conda-bld directory doesn't exist
  * fixed --offline option when using "conda create --clone", see #1487
  * don't mask recursion depth errors
  * add conda search --reverse-dependency
  * check whether hardlinking is available before linking when
    using "python install.py --link" directly, see #1490
  * don't exit nonzero when installing a package with no dependencies
  * check which features are installed in an environment via track_features,
    not features
  * set the verify flag directly on CondaSession (fixes conda skeleton not
    respecting the ssl_verify option)


2015-07-23   3.15.1:
--------------------
  * fix conda with older versions of argcomplete
  * restore the --force-pscheck option as a no-op for backwards
    compatibility


2015-07-22   3.15.0:
--------------------
  * sort the output of conda info package correctly
  * enable tab completion of conda command extensions using
    argcomplete. Command extensions that import conda should use
    conda.cli.conda_argparse.ArgumentParser instead of
    argparse.ArgumentParser. Otherwise, they should enable argcomplete
    completion manually.
  * allow psutil and pycosat to be updated in the root environment on Windows
  * remove all mentions of pscheck. The --force-pscheck flag has been removed.
  * added support for S3 channels
  * fix color issues from pip in conda list on Windows
  * add support for other machine types on Linux, in particular ppc64le
  * add non_x86_linux_machines set to config module
  * allow ssl_verify to accept strings in addition to boolean values in condarc
  * enable --set to work with both boolean and string values


2015-06-29   3.14.1:
--------------------
  * make use of Crypto.Signature.PKCS1_PSS module, see #1388
  * note when features are being used in the unsatisfiable hint


2015-06-16   3.14.0:
--------------------
  * add ability to verify signed packages, see #1343 (and conda-build #430)
  * fix issue when trying to add 'pip' dependency to old python packages
  * provide option "conda info --unsafe-channels" for getting unobscured
    channel list, #1374


2015-06-04   3.13.0:
--------------------
  * avoid the Windows file lock by moving files to a trash directory, #1133
  * handle env dirs not existing in the Environments completer
  * rename binstar.org -> anaconda.org, see #1348
  * speed up 'source activate' by ~40%


2015-05-05   3.12.0:
--------------------
  * correctly allow conda to update itself
  * print which file leads to the "unable to remove file" error on Windows
  * add support for the no_proxy environment variable, #1171
  * add a much faster hint generation for unsatisfiable packages, which is now
    always enabled (previously it would not run if there were more than ten
    specs). The new hint only gives one set of conflicting packages, rather
    than all sets, so multiple passes may be necessary to fix such issues
  * conda extensions that import conda should use
    conda.cli.conda_argparser.ArgumentParser instead of
    argparse.ArgumentParser to conform to the conda help guidelines (e.g., all
    help messages should be capitalized with periods, and the options should
    be preceded by "Options:" for the sake of help2man).
  * add confirmation dialog to conda remove. Fixes conda remove --dry-run.


2015-04-22   3.11.0:
--------------------
  * fix issue where forced update on Windows could cause a package to break
  * remove detection of running processes that might conflict
  * deprecate --force-pscheck (now a no-op argument)
  * make conda search --outdated --names-only work, fixes #1252
  * handle the history file not having read or write permissions better
  * make multiple package resolutions warning easier to read
  * add --full-name to conda list
  * improvements to command help


2015-04-06   3.10.1:
--------------------
  * fix logic in @memoized for unhashable args
  * restored json cache of repodata, see #1249
  * hide binstar tokens in conda info --json
  * handle CIO_TEST='2 '
  * always find the solution with minimal number of packages, even if there
    are many solutions
  * allow comments at the end of the line in requirement files
  * don't update the progressbar until after the item is finished running
  * add conda/<version> to HTTP header User-Agent string


2015-03-12   3.10.0:
--------------------
  * change default repo urls to be https
  * add --offline to conda search
  * add --names-only and --full-name to conda search
  * add tab completion for packages to conda search


2015-02-24   3.9.1:
-------------------
  * pscheck: check for processes in the current environment, see #1157
  * don't write to the history file if nothing has changed, see #1148
  * conda update --all installs packages without version restrictions (except
    for Python), see #1138
  * conda update --all ignores the anaconda metapackage, see #1138
  * use forward slashes for file urls on Windows
  * don't symlink conda in the root environment from activate
  * use the correct package name in the progress bar info
  * use json progress bars for unsatisfiable dependencies hints
  * don't let requests decode gz files when downloaded


2015-02-16   3.9.0:
-------------------
  * remove (de)activation scripts from conda, those are now in conda-env
  * pip is now always added as a Python dependency
  * allow conda to be installed into environments which start with _
  * add argcomplete tab completion for environments with the -n flag, and for
    package names with install, update, create, and remove


2015-02-03   3.8.4:
-------------------
  * copy (de)activate scripts from conda-env
  * Add noarch (sub) directory support


2015-01-28   3.8.3:
-------------------
  * simplified how ROOT_PREFIX is obtained in (de)activate


2015-01-27   3.8.2:
-------------------
  * add conda clean --source-cache to clean the conda build source caches
  * add missing quotes in (de)activate.bat, fixes problem in Windows when
    conda is installed into a directory with spaces
  * fix conda install --copy


2015-01-23   3.8.1:
-------------------
  * add missing utf-8 decoding, fixes Python 3 bug when icondata to json file


2015-01-22   3.8.0:
-------------------
  * move active script into conda-env, which is now a new dependency
  * load the channel urls in the correct order when using concurrent.futures
  * add optional 'icondata' key to json files in conda-meta directory, which
    contain the base64 encoded png file or the icon
  * remove a debug print statement


2014-12-18   3.7.4:
-------------------
  * add --offline option to install, create, update and remove commands, and
    also add ability to set "offline: True" in condarc file
  * add conda uninstall as alias for conda remove
  * add conda info --root
  * add conda.pip module
  * fix CONDARC pointing to non-existing file, closes issue #961
  * make update -f work if the package is already up-to-date
  * fix possible TypeError when printing an error message
  * link packages in topologically sorted order (so that pre-link scripts can
    assume that the dependencies are installed)
  * add --copy flag to install
  * prevent the progressbar from crashing conda when fetching in some
    situations


2014-11-05   3.7.3:
-------------------
  * conda install from a local conda package (or a tar fill which
    contains conda packages), will now also install the dependencies
    listed by the installed packages.
  * add SOURCE_DIR environment variable in pre-link subprocess
  * record all created environments in ~/.conda/environments.txt


2014-10-31   3.7.2:
-------------------
  * only show the binstar install message once
  * print the fetching repodata dot after the repodata is fetched
  * write the install and remove specs to the history file
  * add '-y' as an alias to '--yes'
  * the `--file` option to conda config now defaults to
    os.environ.get('CONDARC')
  * some improvements to documentation (--help output)
  * add user_rc_path and sys_rc_path to conda info --json
  * cache the proxy username and password
  * avoid warning about conda in pscheck
  * make ~/.conda/envs the first user envs dir


2014-10-07   3.7.1:
-------------------
  * improve error message for forgetting to use source with activate and
    deactivate, see issue #601
  * don't allow to remove the current environment, see issue #639
  * don't fail if binstar_client can't be imported for other reasons,
    see issue #925
  * allow spaces to be contained in conda run
  * only show the conda install binstar hint if binstar is not installed
  * conda info package_spec now gives detailed info on packages. conda info
    path has been removed, as it is duplicated by conda package -w path.


2014-09-19   3.7.0:
-------------------
  * faster algorithm for --alt-hint
  * don't allow channel_alias with allow_other_channels: false if it is set in
    the system .condarc
  * don't show long "no packages found" error with update --all
  * automatically add the Binstar token to urls when the binstar client is
    installed and logged in
  * carefully avoid showing the binstar token or writing it to a file
  * be more careful in conda config about keys that are the wrong type
  * don't expect directories starting with conda- to be commands
  * no longer recommend to run conda init after pip installing conda. A pip
    installed conda will now work without being initialized to create and
    manage other environments
  * the rm function on Windows now works around access denied errors
  * fix channel urls now showing with conda list with show_channel_urls set to
    true


2014-09-08   3.6.4:
-------------------
  * fix removing packages that aren't in the channels any more
  * Pretties output for --alt-hint


2014-09-04   3.6.3:
-------------------
  * skip packages that can't be found with update --all
  * add --use-local to search and remove
  * allow --use-local to be used along with -c (--channels) and
    --override-channels. --override-channels now requires either -c or
    --use-local
  * allow paths in has_prefix to be quoted, to allow for spaces in paths on
    Windows
  * retain Unix style path separators for prefixes in has_prefix on
    Windows (if the placeholder path uses /, replace it with a path that uses
    /, not \)
  * fix bug in --use-local due to API changes in conda-build
  * include user site directories in conda info -s
  * make binary has_prefix replacement work with spaces after the prefix
  * make binary has_prefix replacement replace multiple occurrences of the
    placeholder in the same null-terminated string
  * don't show packages from other platforms as installed or cached in conda
    search
  * be more careful about not warning about conda itself in pscheck
  * Use a progress bar for the unsatisfiable packages hint generation
  * Don't use TemporaryFile in try_write, as it is too slow when it fails
  * Ignore InsecureRequestWarning when ssl_verify is False
  * conda remove removes features tracked by removed packages in
    track_features


2014-08-20   3.6.2:
-------------------
  * add --use-index-cache to conda remove
  * fix a bug where features (like mkl) would be selected incorrectly
  * use concurrent.future.ThreadPool to fetch package metadata asynchronously
    in Python 3.
  * do the retries in rm_rf on every platform
  * use a higher cutoff for package name misspellings
  * allow changing default channels in "system" .condarc


2014-08-13   3.6.1:
-------------------
  * add retries to download in fetch module
  * improved error messages for missing packages
  * more robust rm_rf on Windows
  * print multiline help for subcommands correctly


2014-08-11   3.6.0:
-------------------
  * correctly check if a package can be hard-linked if it isn't extracted yet
  * change how the package plan is printed to better show what is new,
    updated, and downgraded
  * use suggest_normalized_version in the resolve module. Now versions like
    1.0alpha that are not directly recognized by verlib's NormalizedVersion
    are supported better
  * conda run command, to run apps and commands from packages
  * more complete --json API. Every conda command should fully support --json
    output now.
  * show the conda_build and requests versions in conda info
  * include packages from setup.py develop in conda list (with use_pip)
  * raise a warning instead of dying when the history file is invalid
  * use urllib.quote on the proxy password
  * make conda search --outdated --canonical work
  * pin the Python version during conda init
  * fix some metadata that is written for Python during conda init
  * allow comments in a pinned file
  * allow installing and updating menuinst on Windows
  * allow conda create with both --file and listed packages
  * better handling of some nonexistent packages
  * fix command line flags in conda package
  * fix a bug in the ftp adapter


2014-06-10   3.5.5:
-------------------
  * remove another instance pycosat version detection, which fails on
    Windows, see issue #761


2014-06-10   3.5.4:
-------------------
  * remove pycosat version detection, which fails on Windows, see issue #761


2014-06-09   3.5.3:
-------------------
  * fix conda update to correctly not install packages that are already
    up-to-date
  * always fail with connection error in download
  * the package resolution is now much faster and uses less memory
  * add ssl_verify option in condarc to allow ignoring SSL certificate
    verification, see issue #737


2014-05-27   3.5.2:
-------------------
  * fix bug in activate.bat and deactivate.bat on Windows


2014-05-26   3.5.1:
-------------------
  * fix proxy support - conda now prompts for proxy username and password
    again
  * fix activate.bat on Windows with spaces in the path
  * update optional psutil dependency was updated to psutil 2.0 or higher


2014-05-15   3.5.0:
-------------------
  * replace use of urllib2 with requests. requests is now a hard dependency of
    conda.
  * add ability to only allow system-wise specified channels
  * hide binstar from output of conda info


2014-05-05   3.4.3:
-------------------
  * allow prefix replacement in binary files, see issue #710
  * check if creating hard link is possible and otherwise copy,
    during install
  * allow circular dependencies


2014-04-21   3.4.2:
-------------------
  * conda clean --lock: skip directories that don't exist, fixes #648
  * fixed empty history file causing crash, issue #644
  * remove timezone information from history file, fixes issue #651
  * fix PackagesNotFound error for missing recursive dependencies
  * change the default for adding cache from the local package cache -
    known is now the default and the option to use index metadata from the
    local package cache is --unknown
  * add --alt-hint as a method to get an alternate form of a hint for
    unsatisfiable packages
  * add conda package --ls-files to list files in a package
  * add ability to pin specs in an environment. To pin a spec, add a file
    called pinned to the environment's conda-meta directory with the specs to
    pin. Pinned specs are always kept installed, unless the --no-pin flag is
    used.
  * fix keyboard interrupting of external commands. Now keyboard interupting
    conda build correctly removes the lock file
  * add no_link ability to conda, see issue #678


2014-04-07   3.4.1:
-------------------
  * always use a pkgs cache directory associated with an envs directory, even
    when using -p option with an arbitrary a prefix which is not inside an
    envs dir
  * add setting of PYTHONHOME to conda info --system
  * skip packages with bad metadata


2014-04-02   3.4.0:
-------------------
  * added revision history to each environment:
      - conda list --revisions
      - conda install --revision
      - log is stored in conda-meta/history
  * allow parsing pip-style requirement files with --file option and in command
    line arguments, e.g. conda install 'numpy>=1.7', issue #624
  * fix error message for --file option when file does not exist
  * allow DEFAULTS in CONDA_ENVS_PATH, which expands to the defaults settings,
    including the condarc file
  * don't install a package with a feature (like mkl) unless it is
    specifically requested (i.e., that feature is already enabled in that
    environment)
  * add ability to show channel URLs when displaying what is going to be
    downloaded by setting "show_channel_urls: True" in condarc
  * fix the --quiet option
  * skip packages that have dependencies that can't be found


2014-03-24   3.3.2:
-------------------
  * fix the --file option
  * check install arguments before fetching metadata
  * fix a printing glitch with the progress bars
  * give a better error message for conda clean with no arguments
  * don't include unknown packages when searching another platform


2014-03-19   3.3.1:
-------------------
  * Fix setting of PS1 in activate.
  * Add conda update --all.
  * Allow setting CONDARC=' ' to use no condarc.
  * Add conda clean --packages.
  * Don't include bin/conda, bin/activate, or bin/deactivate in conda
    package.


2014-03-18   3.3.0:
-------------------
  * allow new package specification, i.e. ==, >=, >, <=, <, != separated
    by ',' for example: >=2.3,<3.0
  * add ability to disable self update of conda, by setting
    "self_update: False" in .condarc
  * Try installing packages using the old way of just installing the maximum
    versions of things first. This provides a major speedup of solving the
    package specifications in the cases where this scheme works.
  * Don't include python=3.3 in the specs automatically for the Python 3
    version of conda.  This allows you to do "conda create -n env package" for
    a package that only has a Python 2 version without specifying
    "python=2". This change has no effect in Python 2.
  * Automatically put symlinks to conda, activate, and deactivate in each
    environment on Unix.
  * On Unix, activate and deactivate now remove the root environment from the
    PATH. This should prevent "bleed through" issues with commands not
    installed in the activated environment but that are installed in the root
    environment. If you have "setup.py develop" installed conda on Unix, you
    should run this command again, as the activate and deactivate scripts have
    changed.
  * Begin work to support Python 3.4.
  * Fix a bug in version comparison
  * Fix usage of sys.stdout and sys.stderr in environments like pythonw on
    Windows where they are nonstandard file descriptors.


2014-03-12   3.2.1:
-------------------
  * fix installing packages with irrational versions
  * fix installation in the api
  * use a logging handler to print the dots


2014-03-11   3.2.0:
-------------------
  * print dots to the screen for progress
  * move logic functions from resolve to logic module


2014-03-07   3.2.0a1:
---------------------
  * conda now uses pseudo-boolean constraints in the SAT solver. This allows
    it to search for all versions at once, rather than only the latest (issue
    #491).
  * Conda contains a brand new logic submodule for converting pseudo-boolean
    constraints into SAT clauses.


2014-03-07   3.1.1:
-------------------
  * check if directory exists, fixed issue #591


2014-03-07   3.1.0:
-------------------
  * local packages in cache are now added to the index, this may be disabled
    by using the --known option, which only makes conda use index metadata
    from the known remote channels
  * add --use-index-cache option to enable using cache of channel index files
  * fix ownership of files when installing as root on Linux
  * conda search: add '.' symbol for extracted (cached) packages


2014-02-20   3.0.6:
-------------------
  * fix 'conda update' taking build number into account


2014-02-17   3.0.5:
-------------------
  * allow packages from create_default_packages to be overridden from the
    command line
  * fixed typo install.py, issue #566
  * try to prevent accidentally installing into a non-root conda environment


2014-02-14   3.0.4:
-------------------
  * conda update: don't try to update packages that are already up-to-date


2014-02-06   3.0.3:
-------------------
  * improve the speed of clean --lock
  * some fixes to conda config
  * more tests added
  * choose the first solution rather than the last when there are more than
    one, since this is more likely to be the one you want.


2014-02-03   3.0.2:
-------------------
  * fix detection of prefix being writable


2014-01-31   3.0.1:
-------------------
  * bug: not having track_features in condarc now uses default again
  * improved test suite
  * remove numpy version being treated special in plan module
  * if the post-link.(bat|sh) fails, don't treat it as though it installed,
    i.e. it is not added to conda-meta
  * fix activate if CONDA_DEFAULT_ENV is invalid
  * fix conda config --get to work with list keys again
  * print the total download size
  * fix a bug that was preventing conda from working in Python 3
  * add ability to run pre-link script, issue #548


2014-01-24   3.0.0:
-------------------
  * removed build, convert, index, and skeleton commands, which are now
    part of the conda-build project: https://github.com/conda/conda-build
  * limited pip integration to `conda list`, that means
    `conda install` no longer calls `pip install` # !!!
  * add ability to call sub-commands named 'conda-x'
  * The -c flag to conda search is now shorthand for --channel, not
    --canonical (this is to be consistent with other conda commands)
  * allow changing location of .condarc file using the CONDARC environment
    variable
  * conda search now shows the channel that the package comes from
  * conda search has a new --platform flag for searching for packages in other
    platforms.
  * remove condarc warnings: issue #526#issuecomment-33195012


2014-01-17   2.3.1:
-------------------
  * add ability create info/no_softlink
  * add conda convert command to convert non-platform-dependent packages from
    one platform to another (experimental)
  * unify create, install, and update code. This adds many features to create
    and update that were previously only available to install. A backwards
    incompatible change is that conda create -f now means --force, not
    --file.


2014-01-16   2.3.0:
-------------------
  * automatically prepend http://conda.binstar.org/ (or the value of
    channel_alias in the .condarc file) to channels whenever the
    channel is not a URL or the word 'defaults or 'system'
  * recipes made with the skeleton pypi command will use setuptools instead of
    distribute
  * re-work the setuptools dependency and entry_point logic so that
    non console_script entry_points for packages with a dependency on
    setuptools will get correct build script with conda skeleton pypi
  * add -m, --mkdir option to conda install
  * add ability to disable soft-linking


2014-01-06   2.2.8:
-------------------
  * add check for chrpath (on Linux) before build is started, see issue #469
  * conda build: fixed ELF headers not being recognized on Python 3
  * fixed issues: #467, #476


2014-01-02   2.2.7:
-------------------
  * fixed bug in conda build related to lchmod not being available on all
    platforms


2013-12-31   2.2.6:
-------------------
  * fix test section for automatic recipe creation from pypi
    using --build-recipe
  * minor Py3k fixes for conda build on Linux
  * copy symlinks as symlinks, issue #437
  * fix explicit install (e.g. from output of `conda list -e`) in root env
  * add pyyaml to the list of packages which can not be removed from root
    environment
  * fixed minor issues: #365, #453


2013-12-17   2.2.5:
-------------------
  * conda build: move broken packages to conda-bld/broken
  * conda config: automatically add the 'defaults' channel
  * conda build: improve error handling for invalid recipe directory
  * add ability to set build string, issue #425
  * fix LD_RUN_PATH not being set on Linux under Python 3,
    see issue #427, thanks peter1000


2013-12-10   2.2.4:
-------------------
  * add support for execution with the -m switch (issue #398), i.e. you
    can execute conda also as: python -m conda
  * add a deactivate script for windows
  * conda build adds .pth-file when it encounters an egg (TODO)
  * add ability to preserve egg directory when building using
        build/preserve_egg_dir: True
  * allow track_features in ~/.condarc
  * Allow arbitrary source, issue #405
  * fixed minor issues: #393, #402, #409, #413


2013-12-03   2.2.3:
-------------------
  * add "foreign mode", i.e. disallow install of certain packages when
    using a "foreign" Python, such as the system Python
  * remove activate/deactivate from source tarball created by sdist.sh,
    in order to not overwrite activate script from virtualenvwrapper


2013-11-27   2.2.2:
-------------------
  * remove ARCH environment variable for being able to change architecture
  * add PKG_NAME, PKG_VERSION to environment when running build.sh,
    .<name>-post-link.sh and .<name>-pre-unlink.sh


2013-11-15   2.2.1:
-------------------
  * minor fixes related to make conda pip installable
  * generated conda meta-data missing 'files' key, fixed issue #357


2013-11-14   2.2.0:
-------------------
  * add conda init command, to allow installing conda via pip
  * fix prefix being replaced by placeholder after conda build on Unix
  * add 'use_pip' to condarc configuration file
  * fixed activate on Windows to set CONDA_DEFAULT_ENV
  * allow setting "always_yes: True" in condarc file, which implies always
    using the --yes option whenever asked to proceed


2013-11-07   2.1.0:
-------------------
  * fix rm_egg_dirs so that the .egg_info file can be a zip file
  * improve integration with pip
      * conda list now shows pip installed packages
      * conda install will try to install via "pip install" if no
        conda package is available (unless --no-pip is provided)
      * conda build has a new --build-recipe option which
        will create a recipe (stored in <root>/conda-recipes) from pypi
        then build a conda package (and install it)
      * pip list and pip install only happen if pip is installed
  * enhance the locking mechanism so that conda can call itself in the same
    process.


2013-11-04   2.0.4:
-------------------
  * ensure lowercase name when generating package info, fixed issue #329
  * on Windows, handle the .nonadmin files


2013-10-28   2.0.3:
-------------------
  * update bundle format
  * fix bug when displaying packages to be downloaded (thanks Crystal)


2013-10-27   2.0.2:
-------------------
  * add --index-cache option to clean command, see issue #321
  * use RPATH (instead of RUNPATH) when building packages on Linux


2013-10-23   2.0.1:
-------------------
  * add --no-prompt option to conda skeleton pypi
  * add create_default_packages to condarc (and --no-default-packages option
    to create command)


2013-10-01   2.0.0:
-------------------
  * added user/root mode and ability to soft-link across filesystems
  * added create --clone option for copying local environments
  * fixed behavior when installing into an environment which does not
    exist yet, i.e. an error occurs
  * fixed install --no-deps option
  * added --export option to list command
  * allow building of packages in "user mode"
  * regular environment locations now used for build and test
  * add ability to disallow specification names
  * add ability to read help messages from a file when install location is RO
  * restore backwards compatibility of share/clone for conda-api
  * add new conda bundle command and format
  * pass ARCH environment variable to build scripts
  * added progress bar to source download for conda build, issue #230
  * added ability to use url instead of local file to conda install --file
    and conda create --file options


2013-09-06   1.9.1:
-------------------
  * fix bug in new caching of repodata index


2013-09-05   1.9.0:
-------------------
  * add caching of repodata index
  * add activate command on Windows
  * add conda package --which option, closes issue 163
  * add ability to install file which contains multiple packages, issue 256
  * move conda share functionality to conda package --share
  * update documentation
  * improve error messages when external dependencies are unavailable
  * add implementation for issue 194: post-link or pre-unlink may append
    to a special file ${PREFIX}/.messages.txt for messages, which is display
    to the user's console after conda completes all actions
  * add conda search --outdated option, which lists only installed packages
    for which newer versions are available
  * fixed numerous Py3k issues, in particular with the build command


2013-08-16   1.8.2:
-------------------
  * add conda build --check option
  * add conda clean --lock option
  * fixed error in recipe causing conda traceback, issue 158
  * fixes conda build error in Python 3, issue 238
  * improve error message when test command fails, as well as issue 229
  * disable Python (and other packages which are used by conda itself)
    to be updated in root environment on Windows
  * simplified locking, in particular locking should never crash conda
    when files cannot be created due to permission problems


2013-08-07   1.8.1:
-------------------
  * fixed conda update for no arguments, issue 237
  * fix setting prefix before calling should_do_win_subprocess()
    part of issue 235
  * add basic subversion support when building
  * add --output option to conda build


2013-07-31   1.8.0:
-------------------
  * add Python 3 support (thanks almarklein)
  * add Mercurial support when building from source (thanks delicb)
  * allow Python (and other packages which are used by conda itself)
    to be updated in root environment on Windows
  * add conda config command
  * add conda clean command
  * removed the conda pip command
  * improve locking to be finer grained
  * made activate/deactivate work with zsh (thanks to mika-fischer)
  * allow conda build to take tarballs containing a recipe as arguments
  * add PKG_CONFIG_PATH to build environment variables
  * fix entry point scripts pointing to wrong python when building Python 3
    packages
  * allow source/sha1 in meta.yaml, issue 196
  * more informative message when there are unsatisfiable package
    specifications
  * ability to set the proxy urls in condarc
  * conda build asks to upload to binstar. This can also be configured by
    changing binstar_upload in condarc.
  * basic tab completion if the argcomplete package is installed and eval
    "$(register-python-argcomplete conda)" is added to the bash profile.


2013-07-02   1.7.2:
-------------------
  * fixed conda update when packages include a post-link step which was
    caused by subprocess being lazily imported, fixed by 0d0b860
  * improve error message when 'chrpath' or 'patch' is not installed and
    needed by build framework
  * fixed sharing/cloning being broken (issue 179)
  * add the string LOCKERROR to the conda lock error message


2013-06-21   1.7.1:
-------------------
  * fix "executable" not being found on Windows when ending with .bat when
    launching application
  * give a better error message from when a repository does not exist


2013-06-20   1.7.0:
-------------------
  * allow ${PREFIX} in app_entry
  * add binstar upload information after conda build finishes


2013-06-20   1.7.0a2:
---------------------
  * add global conda lock file for only allowing one instance of conda
    to run at the same time
  * add conda skeleton command to create recipes from PyPI
  * add ability to run post-link and pre-unlink script


2013-06-13   1.7.0a1:
---------------------
  * add ability to build conda packages from "recipes", using the conda build
    command, for some examples, see:
    https://github.com/ContinuumIO/conda-recipes
  * fixed bug in conda install --force
  * conda update command no longer uses anaconda as default package name
  * add proxy support
  * added application API to conda.api module
  * add -c/--channel and --override-channels flags (issue 121).
  * add default and system meta-channels, for use in .condarc and with -c
    (issue 122).
  * fixed ability to install ipython=0.13.0 (issue 130)


2013-06-05   1.6.0:
-------------------
  * update package command to reflect changes in repodata
  * fixed refactoring bugs in share/clone
  * warn when anaconda processes are running on install in Windows (should
    fix most permissions errors on Windows)


2013-05-31   1.6.0rc2:
----------------------
  * conda with no arguments now prints help text (issue 111)
  * don't allow removing conda from root environment
  * conda update python does no longer update to Python 3, also ensure that
    conda itself is always installed into the root environment (issue 110)


2013-05-30   1.6.0rc1:
----------------------
  * major internal refactoring
  * use new "depends" key in repodata
  * uses pycosat to solve constraints more efficiently
  * add hard-linking on Windows
  * fixed linking across filesystems (issue 103)
  * add conda remove --features option
  * added more tests, in particular for new dependency resolver
  * add internal DSL to perform install actions
  * add package size to download preview
  * add conda install --force and --no-deps options
  * fixed conda help command
  * add conda remove --all option for removing entire environment
  * fixed source activate on systems where sourcing a gives "bash" as $0
  * add information about installed versions to conda search command
  * removed known "locations"
  * add output about installed packages when update and install do nothing
  * changed default when prompted for y/n in CLI to yes


2013-04-29   1.5.2:
-------------------
  * fixed issue 59: bad error message when pkgs dir is not writable


2013-04-19   1.5.1:
-------------------
  * fixed issue 71 and (73 duplicate): not being able to install packages
    starting with conda (such as 'conda-api')
  * fixed issue 69 (not being able to update Python / NumPy)
  * fixed issue 76 (cannot install mkl on OSX)


2013-03-22   1.5.0:
-------------------
  * add conda share and clone commands
  * add (hidden) --output-json option to clone, share and info commands
    to support the conda-api package
  * add repo sub-directory type 'linux-armv6l'


2013-03-12   1.4.6:
-------------------
  * fixed channel selection (issue #56)


2013-03-11   1.4.5:
-------------------
  * fix issue #53 with install for meta packages
  * add -q/--quiet option to update command


2013-03-09   1.4.4:
-------------------
  * use numpy 1.7 as default on all platfroms


2013-03-09   1.4.3:
-------------------
  * fixed bug in conda.builder.share.clone_bundle()


2013-03-08   1.4.2:
-------------------
  * feature selection fix for update
  * Windows: don't allow linking or unlinking python from the root
             environment because the file lock, see issue #42


2013-03-07   1.4.1:
-------------------
  * fix some feature selection bugs
  * never exit in activate and deactivate
  * improve help and error messages


2013-03-05   1.4.0:
-------------------
  * fixed conda pip NAME==VERSION
  * added conda info --license option
  * add source activate and deactivate commands
  * rename the old activate and deactivate to link and unlink
  * add ability for environments to track "features"
  * add ability to distinguish conda build packages from Anaconda
    packages by adding a "file_hash" meta-data field in info/index.json
  * add conda.builder.share module


2013-02-05   1.3.5:
-------------------
  * fixed detecting untracked files on Windows
  * removed backwards compatibility to conda 1.0 version


2013-01-28   1.3.4:
-------------------
  * fixed conda installing itself into environments (issue #10)
  * fixed non-existing channels being silently ignored (issue #12)
  * fixed trailing slash in ~/.condarc file cause crash (issue #13)
  * fixed conda list not working when ~/.condarc is missing (issue #14)
  * fixed conda install not working for Python 2.6 environment (issue #17)
  * added simple first cut implementation of remove command (issue #11)
  * pip, build commands: only package up new untracked files
  * allow a system-wide <sys.prefix>/.condarc (~/.condarc takes precedence)
  * only add pro channel is no condarc file exists (and license is valid)


2013-01-23   1.3.3:
-------------------
  * fix conda create not filtering channels correctly
  * remove (hidden) --test and --testgui options


2013-01-23   1.3.2:
-------------------
  * fix deactivation of packages with same build number
    note that conda upgrade did not suffer from this problem, as was using
    separate logic


2013-01-22   1.3.1:
-------------------
  * fix bug in conda update not installing new dependencies


2013-01-22   1.3.0:
-------------------
  * added conda package command
  * added conda index command
  * added -c, --canonical option to list and search commands
  * fixed conda --version on Windows
  * add this changelog


2012-11-21   1.2.1:
-------------------
  * remove ambiguity from conda update command


2012-11-20   1.2.0:
-------------------
  * "conda upgrade" now updates from AnacondaCE to Anaconda (removed
    upgrade2pro
  * add versioneer


2012-11-13   1.1.0:
-------------------
  * Many new features implemented by Bryan


2012-09-06   1.0.0:
-------------------
  * initial release<|MERGE_RESOLUTION|>--- conflicted
+++ resolved
@@ -1,10 +1,9 @@
-<<<<<<< HEAD
 ## 4.4.0 (unreleased)
 
 ### New Features
 * general support for all bourne- and c-based shells #3175
 
-=======
+
 ## 4.3.2 (unreleased)
 
 ### Improvements
@@ -15,7 +14,7 @@
 
 ### Non-User-Facing Changes
 xfail anaconda token test if local token is found (#4124)
->>>>>>> 9975424e
+
 
 ## 4.3.1 (2016-12-19)
 
