--- conflicted
+++ resolved
@@ -5,11 +5,11 @@
 from logging import getLogger
 from requests.packages.urllib3.util import Url
 
-from ..base.constants import (DEFAULT_CHANNELS_UNIX, DEFAULT_CHANNELS_WIN, PLATFORM_DIRECTORIES,
-                              RECOGNIZED_URL_SCHEMES)
+from ..base.constants import DEFAULT_CHANNELS_UNIX, DEFAULT_CHANNELS_WIN
 from ..base.context import context
-from ..common.compat import odict, with_metaclass
-from ..common.url import is_url, path_to_url, urlparse, urlunparse
+from ..common.compat import iteritems, odict, with_metaclass
+from ..common.url import (has_scheme, is_url, is_windows_path, join_url, on_win, path_to_url,
+                          split_conda_url_easy_parts, split_scheme_auth_token, urlparse)
 
 try:
     from cytoolz.functoolz import excepts
@@ -18,15 +18,6 @@
     from .._vendor.toolz.functoolz import excepts
     from .._vendor.toolz.itertoolz import concatv, topk
 
-<<<<<<< HEAD
-from ..base.context import context
-from ..common.compat import odict, with_metaclass, iteritems
-from ..common.url import (is_url, urlparse, join_url, split_scheme_auth_token,
-                          split_conda_url_easy_parts, is_windows_path, path_to_url, on_win,
-                          has_scheme)
-
-=======
->>>>>>> ed1aff1a
 log = getLogger(__name__)
 
 
@@ -47,22 +38,6 @@
 
 """
 
-<<<<<<< HEAD
-=======
-def get_default_channels_canonical_name(platform):
-    channels = []
-    platform = context.subdir if platform is None else platform
-    if "win" not in platform:
-        for channel in DEFAULT_CHANNELS_UNIX:
-            channels.append(UrlChannel(channel))
-    else:
-        for channel in DEFAULT_CHANNELS_WIN:
-            channels.append(UrlChannel(channel))
-    return channels
-
-
-class ChannelType(type):
->>>>>>> ed1aff1a
 
 def tokenized_startswith(test_iterable, startswith_iterable):
     return all(t == sw for t, sw in zip(test_iterable, startswith_iterable))
@@ -250,6 +225,25 @@
             else:
                 return Channel.from_channel_name(value)
 
+    @staticmethod
+    def make_simple_channel(channel_alias, channel_url, name=None):
+        ca = channel_alias
+        test_url, scheme, auth, token = split_scheme_auth_token(channel_url)
+        if name and scheme:
+            return Channel(scheme=scheme, auth=auth, location=test_url, token=token,
+                           name=name.strip('/'))
+        if scheme:
+            if ca.location and test_url.startswith(ca.location):
+                location, name = ca.location, test_url.replace(ca.location, '', 1)
+            else:
+                url_parts = urlparse(test_url)
+                location, name = Url(host=url_parts.host, port=url_parts.port).url, url_parts.path
+            return Channel(scheme=scheme, auth=auth, location=location, token=token,
+                           name=name.strip('/'))
+        else:
+            return Channel(scheme=ca.scheme, auth=ca.auth, location=ca.location, token=ca.token,
+                           name=name and name.strip('/') or channel_url.strip('/'))
+
     @property
     def canonical_name(self):
         for multiname, channels in iteritems(context.custom_multichannels):
@@ -269,7 +263,7 @@
         # re-defining here because base_url for MultiChannel is None
         return "%s://%s/%s" % (self.scheme, self.location, self.name)
 
-    def urls(self, with_credentials=False):
+    def urls(self, with_credentials=False, platform=None):
         base = [self.location]
         if with_credentials and self.token:
             base.extend(['t', self.token])
@@ -277,7 +271,7 @@
 
         base = join_url(*base)
         def _platforms():
-            p = self.platform or context.subdir
+            p = platform or self.platform or context.subdir
             return (p, 'noarch') if p != 'noarch' else ('noarch',)
         bases = (join_url(base, p) for p in _platforms())
 
@@ -298,32 +292,12 @@
         else:
             base.append(context.subdir)
 
-<<<<<<< HEAD
         base = join_url(*base)
 
         if with_credentials and self.auth:
             return "%s://%s@%s" % (self.scheme, self.auth, base)
         else:
             return "%s://%s" % (self.scheme, base)
-=======
-    def _urls_helper(self, platform=None):
-        subdir = platform if platform is not None else context.subdir
-        return [join_url(self.base_url, subdir), join_url(self.base_url, 'noarch')]
-
-    def get_urls(self, platform):
-        if self.canonical_name in context.channel_map:
-            if platform != context.subdir:
-                url_channels = get_default_channels_canonical_name(platform)
-            else:
-                url_channels = context.channel_map[self.canonical_name]
-            return list(chain.from_iterable(c._urls_helper(platform) for c in url_channels))
-        else:
-            return self._urls_helper(platform)
-
-    @property
-    def urls(self):
-        return self.get_urls(context.subdir)
->>>>>>> ed1aff1a
 
     @property
     def base_url(self):
@@ -384,8 +358,15 @@
     def canonical_name(self):
         return self.name
 
-    def urls(self, with_credentials=False):
-        return list(chain.from_iterable(c.urls(with_credentials) for c in self._channels))
+    def urls(self, with_credentials=False, platform=None):
+        if platform and platform != context.subdir and self.name == 'defaults':
+            # necessary shenanigan because different platforms have different default channels
+            urls = DEFAULT_CHANNELS_WIN if 'win' in platform else DEFAULT_CHANNELS_UNIX
+            ca = context.channel_alias
+            _channels = tuple(Channel.make_simple_channel(ca, v) for v in urls)
+        else:
+            _channels = self._channels
+        return list(chain.from_iterable(c.urls(with_credentials, platform) for c in _channels))
 
     @property
     def base_url(self):
@@ -395,20 +376,12 @@
         return None
 
 
-<<<<<<< HEAD
-def prioritize_channels(channels, with_credentials=True):
-=======
-def prioritize_channels(channels, platform=None):
->>>>>>> ed1aff1a
+def prioritize_channels(channels, with_credentials=True, platform=None):
     # ('https://conda.anaconda.org/conda-forge/osx-64/', ('conda-forge', 1))
     result = odict()
     for q, chn in enumerate(channels):
         channel = Channel(chn)
-<<<<<<< HEAD
-        for url in channel.urls(with_credentials):
-=======
-        for url in channel.get_urls(platform):
->>>>>>> ed1aff1a
+        for url in channel.urls(with_credentials, platform):
             if url in result:
                 continue
             result[url] = channel.canonical_name, q
