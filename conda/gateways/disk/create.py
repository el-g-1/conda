# -*- coding: utf-8 -*-
from __future__ import absolute_import, division, print_function, unicode_literals

from errno import EACCES, EPERM
from io import open
import json
from logging import getLogger
import os
from os import X_OK, access, makedirs
from os.path import basename, dirname, isdir, isfile, join, lexists
import shutil
import sys
import tarfile
import traceback

from . import mkdir_p
from .delete import rm_rf
from .link import islink, link, readlink, symlink
from .permissions import make_executable
from .update import touch
from ..subprocess import subprocess_call
from ... import CondaError
from ..._vendor.auxlib.entity import EntityEncoder
from ..._vendor.auxlib.ish import dals
from ...base.constants import ENVS_DIR_MAGIC_FILE, PACKAGE_CACHE_MAGIC_FILE
from ...base.context import context
from ...common.compat import ensure_binary, on_win
from ...common.path import ensure_pad, win_path_double_escape, win_path_ok
from ...core.portability import replace_long_shebang
from ...exceptions import BasicClobberError, CondaOSError, maybe_raise
from ...models.dist import Dist
from ...models.enums import FileMode, LinkType

log = getLogger(__name__)
stdoutlog = getLogger('stdoutlog')

mkdir_p = mkdir_p  # in __init__.py to help with circular imports

python_entry_point_template = dals("""
# -*- coding: utf-8 -*-
import re
import sys

from %(module)s import %(import_name)s

if __name__ == '__main__':
    sys.argv[0] = re.sub(r'(-script\.pyw?|\.exe)?$', '', sys.argv[0])
    sys.exit(%(func)s())
""")

application_entry_point_template = dals("""
# -*- coding: utf-8 -*-
if __name__ == '__main__':
    import os
    import sys
    args = ["%(source_full_path)s"]
    if len(sys.argv) > 1:
        args += sys.argv[1:]
    os.execv(args[0], args)
""")


def write_as_json_to_file(file_path, obj):
    log.trace("writing json to file %s", file_path)
    with open(file_path, str('wb')) as fo:
        json_str = json.dumps(obj, indent=2, sort_keys=True, separators=(',', ': '),
                              cls=EntityEncoder)
        fo.write(ensure_binary(json_str))


def create_python_entry_point(target_full_path, python_full_path, module, func):
    if lexists(target_full_path):
        maybe_raise(BasicClobberError(
            source_path=None,
            target_path=target_full_path,
            context=context,
        ), context)

    import_name = func.split('.')[0]
    pyscript = python_entry_point_template % {
        'module': module,
        'func': func,
        'import_name': import_name,
    }

    if python_full_path is not None:
        shebang = '#!%s\n' % python_full_path
        if hasattr(shebang, 'encode'):
            shebang = shebang.encode()
        shebang = replace_long_shebang(FileMode.text, shebang)
        if hasattr(shebang, 'decode'):
            shebang = shebang.decode()
    else:
        shebang = None

    with open(target_full_path, str('w')) as fo:
        if shebang is not None:
            fo.write(shebang)
        fo.write(pyscript)

    if shebang is not None:
        make_executable(target_full_path)

    return target_full_path


def create_application_entry_point(source_full_path, target_full_path, python_full_path):
    # source_full_path: where the entry point file points to
    # target_full_path: the location of the new entry point file being created
    if lexists(target_full_path):
        maybe_raise(BasicClobberError(
            source_path=None,
            target_path=target_full_path,
            context=context,
        ), context)

    entry_point = application_entry_point_template % {
        "source_full_path": win_path_double_escape(source_full_path),
    }
    if not isdir(dirname(target_full_path)):
        mkdir_p(dirname(target_full_path))
    with open(target_full_path, str("w")) as fo:
        if ' ' in python_full_path:
            python_full_path = ensure_pad(python_full_path, '"')
        fo.write('#!%s\n' % python_full_path)
        fo.write(entry_point)
    make_executable(target_full_path)


def extract_tarball(tarball_full_path, destination_directory=None):
    if destination_directory is None:
        destination_directory = tarball_full_path[:-8]
    log.debug("extracting %s\n  to %s", tarball_full_path, destination_directory)

    assert not lexists(destination_directory), destination_directory

    with tarfile.open(tarball_full_path) as t:
        t.extractall(path=destination_directory)
    if sys.platform.startswith('linux') and os.getuid() == 0:
        # When extracting as root, tarfile will by restore ownership
        # of extracted files.  However, we want root to be the owner
        # (our implementation of --no-same-owner).
        for root, dirs, files in os.walk(destination_directory):
            for fn in files:
                p = join(root, fn)
                os.lchown(p, 0, 0)


def write_linked_package_record(prefix, record):
    # write into <env>/conda-meta/<dist>.json
    meta_dir = join(prefix, 'conda-meta')
    if not isdir(meta_dir):
        makedirs(meta_dir)
    dist = Dist(record)
    conda_meta_full_path = join(meta_dir, dist.to_filename('.json'))
    if lexists(conda_meta_full_path):
        maybe_raise(BasicClobberError(
            source_path=None,
            target_path=conda_meta_full_path,
            context=context,
        ), context)
    write_as_json_to_file(conda_meta_full_path, record)


def make_menu(prefix, file_path, remove=False):
    """
    Create cross-platform menu items (e.g. Windows Start Menu)

    Passes all menu config files %PREFIX%/Menu/*.json to ``menuinst.install``.
    ``remove=True`` will remove the menu items.
    """
    if not on_win:
        return
    elif basename(prefix).startswith('_'):
        log.warn("Environment name starts with underscore '_'. Skipping menu installation.")
        return

    try:
        import menuinst
        menuinst.install(join(prefix, win_path_ok(file_path)), remove, prefix)
    except:
        stdoutlog.error("menuinst Exception:")
        stdoutlog.error(traceback.format_exc())


def create_hard_link_or_copy(src, dst):
    if islink(src):
        message = dals("""
        Cannot hard link a soft link
          source: %(source_path)s
          destination: %(destination_path)s
        """ % {
            'source_path': src,
            'destination_path': dst,
        })
        raise CondaOSError(message)

    try:
        log.trace("creating hard link %s => %s", src, dst)
        link(src, dst)
    except (IOError, OSError):
        log.info('hard link failed, so copying %s => %s', src, dst)
        shutil.copy2(src, dst)


def _is_unix_executable_using_ORIGIN(path):
    if on_win:
        return False
    else:
        return isfile(path) and not islink(path) and access(path, X_OK)


def _do_softlink(src, dst):
    if _is_unix_executable_using_ORIGIN(src):
        # for extra details, see https://github.com/conda/conda/pull/4625#issuecomment-280696371
        # We only need to do this copy for executables which have an RPATH containing $ORIGIN
        #   on Linux, so `is_executable()` is currently overly aggressive.
        # A future optimization will be to copy code from @mingwandroid's virtualenv patch.
        copy(src, dst)
    else:
        symlink(src, dst)


def copy(src, dst):
    # on unix, make sure relative symlinks stay symlinks
    if not on_win and islink(src):
        src_points_to = readlink(src)
        if not src_points_to.startswith('/'):
            # copy relative symlinks as symlinks
            symlink(src_points_to, dst)
            return
    shutil.copy2(src, dst)


def create_link(src, dst, link_type=LinkType.hardlink, force=False):
    if link_type == LinkType.directory:
        # A directory is technically not a link.  So link_type is a misnomer.
        #   Naming is hard.
        if lexists(dst) and not isdir(dst):
            if not force:
                maybe_raise(BasicClobberError(src, dst, context), context)
            log.info("file exists, but clobbering for directory: %r" % dst)
            rm_rf(dst)
        mkdir_p(dst)
        return

    if not lexists(src):
        raise CondaError("Cannot link a source that does not exist. %s" % src)

    if lexists(dst):
        if not force:
            maybe_raise(BasicClobberError(src, dst, context), context)
        log.info("file exists, but clobbering: %r" % dst)
        rm_rf(dst)

    if link_type == LinkType.hardlink:
        if isdir(src):
            raise CondaError("Cannot hard link a directory. %s" % src)
        try:
            link(src, dst)
        except (IOError, OSError) as e:
<<<<<<< HEAD
            log.debug("%r", e)
            log.debug("hard link failed\n  src: %s\n  dst: %s\nfalling back to copy", src, dst)
            copy(src, dst)

=======
            log.debug("hard-link failed. falling back to copy\n"
                      "  error: %r\n"
                      "  src: %s\n"
                      "  dst: %s", e, src, dst)
            _do_copy(src, dst)
>>>>>>> 005e0e3e
    elif link_type == LinkType.softlink:
        _do_softlink(src, dst)
    elif link_type == LinkType.copy:
        copy(src, dst)
    else:
        raise CondaError("Did not expect linktype=%r" % link_type)


def compile_pyc(python_exe_full_path, py_full_path, pyc_full_path):
    if lexists(pyc_full_path):
        maybe_raise(BasicClobberError(None, pyc_full_path, context), context)

    command = "%s -Wi -m py_compile %s" % (python_exe_full_path, py_full_path)
    log.trace(command)
    subprocess_call(command, raise_on_error=False)

    if not isfile(pyc_full_path):
        message = dals("""
        pyc file failed to compile successfully
          python_exe_full_path: %()s\n
          py_full_path: %()s\n
          pyc_full_path: %()s\n
        """)
        log.info(message, python_exe_full_path, py_full_path, pyc_full_path)
        return None

    return pyc_full_path


def create_package_cache_directory(pkgs_dir):
    # returns False if package cache directory cannot be created
    try:
        log.trace("creating package cache directory '%s'", pkgs_dir)
        mkdir_p(pkgs_dir)
        touch(join(pkgs_dir, 'urls'))
        touch(join(pkgs_dir, PACKAGE_CACHE_MAGIC_FILE))
    except (IOError, OSError) as e:
        if e.errno in (EACCES, EPERM):
            log.trace("cannot create package cache directory '%s'", pkgs_dir)
            return False
        else:
            raise
    return True


def create_envs_directory(envs_dir):
    # returns False if envs directory cannot be created
    try:
        log.trace("creating envs directory '%s'", envs_dir)
        mkdir_p(envs_dir)
        touch(join(envs_dir, ENVS_DIR_MAGIC_FILE))
    except (IOError, OSError) as e:
        if e.errno in (EACCES, EPERM):
            log.trace("cannot create envs directory '%s'", envs_dir)
            return False
        else:
            raise
    return True<|MERGE_RESOLUTION|>--- conflicted
+++ resolved
@@ -259,18 +259,12 @@
         try:
             link(src, dst)
         except (IOError, OSError) as e:
-<<<<<<< HEAD
             log.debug("%r", e)
-            log.debug("hard link failed\n  src: %s\n  dst: %s\nfalling back to copy", src, dst)
-            copy(src, dst)
-
-=======
             log.debug("hard-link failed. falling back to copy\n"
                       "  error: %r\n"
                       "  src: %s\n"
                       "  dst: %s", e, src, dst)
-            _do_copy(src, dst)
->>>>>>> 005e0e3e
+            copy(src, dst)
     elif link_type == LinkType.softlink:
         _do_softlink(src, dst)
     elif link_type == LinkType.copy:
