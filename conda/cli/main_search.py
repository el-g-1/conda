--- conflicted
+++ resolved
@@ -123,12 +123,8 @@
     try:
         execute_search(args, parser)
     except NoPackagesFoundError as e:
-<<<<<<< HEAD
-        raise PackageNotFoundError(text_type(e))
-=======
         error_message = text_type(e)
         raise PackageNotFoundError(error_message)
->>>>>>> ea0b3f32
 
 def execute_search(args, parser):
     import re
