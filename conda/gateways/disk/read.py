--- conflicted
+++ resolved
@@ -9,20 +9,13 @@
 from itertools import chain
 import json
 from logging import getLogger
-<<<<<<< HEAD
 from os import listdir
 from os.path import exists, isdir, isfile, islink, join
-
-from ...base.constants import FileMode, PREFIX_PLACEHOLDER, UTF8
-from ...exceptions import CondaUpgradeError
-=======
-from os.path import isfile, islink, join
 import shlex
 
 from ...base.constants import PREFIX_PLACEHOLDER, UTF8
 from ...exceptions import CondaUpgradeError
 from ...models.enums import FileMode
->>>>>>> e6c7d100
 from ...models.package_info import PackageInfo, PathInfo, PathInfoV1, PathType
 from ...models.record import Record
 
