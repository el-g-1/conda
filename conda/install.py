--- conflicted
+++ resolved
@@ -490,16 +490,12 @@
     env[str('PREFIX')] = str(env_prefix or prefix)
     env[str('PKG_NAME')], env[str('PKG_VERSION')], env[str('PKG_BUILDNUM')], _ = dist2quad(dist)
     if action == 'pre-link':
-<<<<<<< HEAD
-        env[str('SOURCE_DIR')] = str(prefix)
-=======
         sys.stderr.write("""
 Package %s uses a pre-link script. Pre-link scripts are potentially dangerous  discouraged.
 This is because pre-link scripts have the ability to change the package contents in the
 package cache, and therefore modify the underlying files for already-created conda
 environments.  Future versions of conda may deprecate and ignore pre-link scripts.\n""" % dist)
-        env['SOURCE_DIR'] = str(prefix)
->>>>>>> e1c548e5
+        env[str('SOURCE_DIR')] = str(prefix)
     try:
         subprocess.check_call(args, env=env)
     except subprocess.CalledProcessError:
@@ -961,7 +957,11 @@
     has_prefix_files = read_has_prefix(join(info_dir, 'has_prefix'))
     no_link = read_no_link(info_dir)
 
-<<<<<<< HEAD
+    full_dist_name = "%s.tar.bz2" % dist
+    if not index.get(full_dist_name, {}).get("noarch", None) in (True, False, None, "generic"):
+        print("Installing %s requires a minimum conda version of 4.3." % dist, file=sys.stderr)
+        sys.exit(1)
+
     # for the lock issue
     # may run into lock if prefix not exist
     if not isdir(prefix):
@@ -971,17 +971,7 @@
         for filepath in files:
             src = join(source_dir, filepath)
             dst = join(prefix, filepath)
-=======
-    full_dist_name = "%s.tar.bz2" % dist
-    if not index.get(full_dist_name, {}).get("noarch", None) in (True, False, None, "generic"):
-        print("Installing %s requires a minimum conda version of 4.3." % dist, file=sys.stderr)
-        sys.exit(1)
-
-    with Locked(prefix), Locked(pkgs_dir):
-        for f in files:
-            src = join(source_dir, f)
-            dst = join(prefix, f)
->>>>>>> e1c548e5
+
             dst_dir = dirname(dst)
             if not isdir(dst_dir):
                 os.makedirs(dst_dir)
