--- conflicted
+++ resolved
@@ -322,25 +322,8 @@
         else:
             return False
 
-<<<<<<< HEAD
     def __hash__(self):
         return hash((self.location, self.name))
-=======
-    def __init__(self, url):
-        log.debug("making channel object for url: %s", url)
-        if url.endswith('.tar.bz2'):
-            # throw away filename from url
-            url = url.rsplit('/', 1)[0]
-        if not has_scheme(url):
-            url = path_to_url(url)
-        self._raw_value = url
-        parsed = urlparse(url)
-        self._scheme = parsed.scheme
-        self._netloc = parsed.netloc
-        self._auth = parsed.auth
-        _path, self._platform = split_platform(parsed.path)
-        self._token, self._path = split_token(_path)
->>>>>>> 0b7026ef
 
     def __nonzero__(self):
         return any((self.location, self.name))
@@ -348,28 +331,9 @@
     def __bool__(self):
         return self.__nonzero__()
 
-
-<<<<<<< HEAD
     @property
     def url_channel_wtf(self):
         return self.base_url, self.canonical_name
-=======
-    def __init__(self, name):
-        log.debug("making channel object for named channel: %s", name)
-        self._raw_value = name
-        if name in context.custom_channels:
-            parsed = urlparse(context.custom_channels[name])
-        elif name.split('/')[0] in context.custom_channels:
-            parsed = urlparse(context.custom_channels[name.split('/')[0]])
-        else:
-            parsed = urlparse(context.channel_alias)
-        self._scheme = parsed.scheme
-        self._netloc = parsed.netloc
-        self._auth = parsed.auth
-        self._token = None
-        self._path = join(parsed.path or '/', name)
-        self._platform = None
->>>>>>> 0b7026ef
 
 
 class MultiChannel(Channel):
@@ -379,7 +343,6 @@
         self.location = None
         self._channels = channels
 
-<<<<<<< HEAD
         self.scheme = None
         self.auth = None
         self.token = None
@@ -389,11 +352,6 @@
     @property
     def channel_location(self):
         return self.location
-=======
-    def __init__(self, value):
-        self._raw_value = value
-        self._scheme = self._netloc = self._auth = self._token = self._path = self._platform = None
->>>>>>> 0b7026ef
 
     @property
     def canonical_name(self):
@@ -420,15 +378,13 @@
 def prioritize_channels(channels, with_credentials=True, platform=None):
     # ('https://conda.anaconda.org/conda-forge/osx-64/', ('conda-forge', 1))
     result = odict()
-    auths = odict()
     for q, chn in enumerate(channels):
         channel = Channel(chn)
         for url in channel.urls(with_credentials, platform):
             if url in result:
                 continue
             result[url] = channel.canonical_name, q
-            auths[url] = tuple(channel._auth.split(':')) if channel._auth else None
-    return result, auths
+    return result
 
 
 def offline_keep(url):
