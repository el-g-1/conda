<<<<<<< HEAD
2016-07-09  4.0.11:
-------------------
  * allow auto_update_conda from sysrc, #3015 via #3021


2016-06-29  4.0.10:
-------------------
  * fix #2846 revert the use of UNC paths; shorten trash filenames, #2859 via #2878
  * fix some permissions errors with more aggressive use of move_path_to_trash, #2882 via #2894


2016-06-15  4.0.9:
------------------
  * add auto_update_conda config parameter, #2686


2016-06-03   4.0.8:
-------------------
  * fix a potential problem with moving files to trash, #2587


2016-05-26   4.0.7:
-------------------
  * workaround for boto bug, #2380


2016-05-11   4.0.6:
-------------------
  * log "custom" versions as updates rather than downgrades, #2290
  * fixes a TypeError exception that can occur on install/update, #2331
  * fixes an error on Windows removing files with long path names, #2452


2016-03-16   4.0.5:
-------------------
  * improved help documentation for install, update, and remove, #2262
  * fixes #2229 and #2250 related to conda update errors on Windows, #2251
  * fixes #2258 conda list for pip packages on Windows, #2264


2016-03-10   4.0.4:
-------------------
  * revert #2217 closing request sessions, #2233


2016-03-10   4.0.3:
-------------------
  * adds a `conda clean --all` feature, #2211
  * solver performance improvements, #2209
  * fixes conda list for pip packages on windows, #2216
  * quiets some logging for package downloads under python 3, #2217
  * more urls for `conda list --explicit`, #1855
  * prefer more "latest builds" for more packages, #2227
  * fixes a bug with dependecy resolution and features, #2226


2016-03-08   4.0.2:
-------------------
  * fixes track_features in ~/.condarc being a list, see also #2203
  * fixes incorrect path in lock file error #2195
  * fixes issues with cloning environments, #2193, #2194
  * fixes a strange interaction between features and versions, #2206
  * fixes a bug in low-level SAT clause generation creating a
    preference for older versions, #2199


2016-03-07   4.0.1:
-------------------
  * fixes an install issue caused by md5 checksum mismatches, #2183
  * remove auxlib build dependency, #2188


2016-03-04   4.0.0:
-------------------
  * The solver has been retooled significantly. Performance
    should be improved in most circumstances, and a number of issues
    involving feature conflicts should be resolved.
  * `conda update <package>` now handles depedencies properly
    according to the setting of the "update_deps" configuration:
        --update-deps: conda will also update any dependencies as needed
                       to install the latest verison of the requrested
                       packages.  The minimal set of changes required to
                       achieve this is sought.
        --no-update-deps: conda will update the packages *only* to the
                       extent that no updates to the dependencies are
                       required
    The previous behavior, which would update the packages without regard to
    their dependencies, could result in a broken configuration, and has been
    removed.
  * Conda finally has an official logo.
  * Fix `conda clean --packages` on Windows, #1944
  * Conda sub-commands now support dashes in names, #1840


2016-XX-XX   3.19.4:
=======
3.19.4 (unreleased):
>>>>>>> 8cffd295
--------------------
  * improve handling of local dependency information, #2107
  * use install.rm_rf for TemporaryDirectory cleanup, #3425
  * fix the api->conda substitution, #3456
  * error and exit for install of packages that require conda minimum version 4.3, #3726
  * show warning message for pre-link scripts, #3727
  * fix silent directory removal, #3730
  * fix conda/install.py single-file behavior, #3854


2016-02-19   3.19.3:
--------------------
  * fix critical issue, see #2106


2016-02-19   3.19.2:
--------------------
  * add basic activate/deactivate, conda activate/deactivate/ls for fish,
    see #545
  * remove error when CONDA_FORCE_32BIT is set on 32-bit systems, #1985
  * suppress help text for --unknown option, #2051
  * fix issue with conda create --clone post-link scripts, #2007
  * fix a permissions issue on windows, #2083


2016-02-01   3.19.1:
--------------------
  * resolve.py: properly escape periods in version numbers, #1926
  * support for pinning Lua by default, #1934
  * remove hard-coded test URLs, a module cio_test is now expected when
    CIO_TEST is set


2015-12-17   3.19.0:
--------------------
  * OpenBSD 5.x support, #1891
  * improve install CLI to make Miniconda -f work, #1905


2015-12-10   3.18.9:
--------------------
  * allow chaning default_channels (only applies to "system" condarc), from
    from CLI, #1886
  * improve default for --show-channel-urls in conda list, #1900


2015-12-03   3.18.8:
--------------------
  * always attempt to delete files in rm_rf, #1864


2015-12-02   3.18.7:
--------------------
  * simplify call to menuinst.install()
  * add menuinst as dependency on Windows
  * add ROOT_PREFIX to post-link (and pre_unlink) environment


2015-11-19   3.18.6:
--------------------
  * improve conda clean when user lacks permissions, #1807
  * make show_channel_urls default to True, #1771
  * cleaner write tests, #1735
  * fix documentation, #1709
  * improve conda clean when directories don't exist, #1808


2015-11-11   3.18.5:
--------------------
  * fix bad menuinst exception handling, #1798
  * add workaround for unresolved dependencies on Windows


2015-11-09   3.18.4:
--------------------
  * allow explicit file to contain MD5 hashsums
  * add --md5 option to "conda list --explicit"
  * stop infinite recursion during certain resolve operations, #1749
  * add dependencies even if strictness == 3, #1766


2015-10-15   3.18.3:
--------------------
  * added a pruning step for more efficient solves, #1702
  * disallow conda-env to be installed into non-root environment
  * improve error output for bad command input, #1706
  * pass env name and setup cmd to menuinst, #1699


2015-10-12   3.18.2:
--------------------
  * add "conda list --explicit" which contains the URLs of all conda packages
    to be installed, and can used with the install/create --file option, #1688
  * fix a potential issue in conda clean
  * avoid issues with LookupErrors when updating Python in the root
    environment on Windows
  * don't fetch the index from the network with conda remove
  * when installing conda packages directly, "conda install <pkg>.tar.bz2",
    unlink any installed package with that name (not just the installed one)
  * allow menu items to be installed in non-root env, #1692


2015-09-28   3.18.1:
--------------------
  * fix: removed reference to win_ignore_root in plan module


2015-09-28   3.18.0:
--------------------
  * allow Python to be updated in root environment on Windows, #1657
  * add defaults to specs after getting pinned specs (allows to pin a
    different version of Python than what is installed)
  * show what older versions are in the solutions in the resolve debug log
  * fix some issues with Python 3.5
  * respect --no-deps when installing from .tar or .tar.bz2
  * avoid infinite recursion with NoPackagesFound and conda update --all --file
  * fix conda update --file
  * toposort: Added special case to remove 'pip' dependency from 'python'
  * show dotlog messages during hint generation with --debug
  * disable the max_only heuristic during hint generation
  * new version comparison algorithm, which consistently compares any version
    string, and better handles version strings using things like alpha, beta,
    rc, post, and dev. This should remove any inconsistent version comparison
    that would lead to conda installing an incorrect version.
  * use the trash in rm_rf, meaning more things will get the benefit of the
    trash system on Windows
  * add the ability to pass the --file argument multiple times
  * add conda upgrade alias for conda update
  * add update_dependencies condarc option and --update-deps/--no-update-deps
    command line flags
  * allow specs with conda update --all
  * add --show-channel-urls and --no-show-channel-urls command line options
  * add always_copy condarc option
  * conda clean properly handles multiple envs directories. This breaks
    backwards compatibility with some of the --json output. Some of the old
    --json keys are kept for backwards compatibility.


2015-09-11   3.17.0:
--------------------
  * add windows_forward_slashes option to walk_prefix(), see #1513
  * add ability to set CONDA_FORCE_32BIT environment variable, it should
    should only be used when running conda-build, #1555
  * add config option to makes the python dependency on pip optional, #1577
  * fix an UnboundLocalError
  * print note about pinned specs in no packages found error
  * allow wildcards in AND-connected version specs
  * print pinned specs to the debug log
  * fix conda create --clone with create_default_packages
  * give a better error when a proxy isn't found for a given scheme
  * enable running 'conda run' in offline mode
  * fix issue where hardlinked cache contents were being overwritten
  * correctly skip packages whose dependencies can't be found with conda
    update --all
  * use clearer terminology in -m help text.
  * use splitlines to break up multiple lines throughout the codebase
  * fix AttributeError with SSLError


2015-08-10   3.16.0:
--------------------
  * rename binstar -> anaconda, see #1458
  * fix --use-local when the conda-bld directory doesn't exist
  * fixed --offline option when using "conda create --clone", see #1487
  * don't mask recursion depth errors
  * add conda search --reverse-dependency
  * check whether hardlinking is available before linking when
    using "python install.py --link" directly, see #1490
  * don't exit nonzero when installing a package with no dependencies
  * check which features are installed in an environment via track_features,
    not features
  * set the verify flag directly on CondaSession (fixes conda skeleton not
    respecting the ssl_verify option)


2015-07-23   3.15.1:
--------------------
  * fix conda with older versions of argcomplete
  * restore the --force-pscheck option as a no-op for backwards
    compatibility


2015-07-22   3.15.0:
--------------------
  * sort the output of conda info package correctly
  * enable tab completion of conda command extensions using
    argcomplete. Command extensions that import conda should use
    conda.cli.conda_argparse.ArgumentParser instead of
    argparse.ArgumentParser. Otherwise, they should enable argcomplete
    completion manually.
  * allow psutil and pycosat to be updated in the root environment on Windows
  * remove all mentions of pscheck. The --force-pscheck flag has been removed.
  * added support for S3 channels
  * fix color issues from pip in conda list on Windows
  * add support for other machine types on Linux, in particular ppc64le
  * add non_x86_linux_machines set to config module
  * allow ssl_verify to accept strings in addition to boolean values in condarc
  * enable --set to work with both boolean and string values


2015-06-29   3.14.1:
--------------------
  * make use of Crypto.Signature.PKCS1_PSS module, see #1388
  * note when features are being used in the unsatisfiable hint


2015-06-16   3.14.0:
--------------------
  * add ability to verify signed packages, see #1343 (and conda-build #430)
  * fix issue when trying to add 'pip' dependency to old python packages
  * provide option "conda info --unsafe-channels" for getting unobscured
    channel list, #1374


2015-06-04   3.13.0:
--------------------
  * avoid the Windows file lock by moving files to a trash directory, #1133
  * handle env dirs not existing in the Environments completer
  * rename binstar.org -> anaconda.org, see #1348
  * speed up 'source activate' by ~40%


2015-05-05   3.12.0:
--------------------
  * correctly allow conda to update itself
  * print which file leads to the "unable to remove file" error on Windows
  * add support for the no_proxy environment variable, #1171
  * add a much faster hint generation for unsatisfiable packages, which is now
    always enabled (previously it would not run if there were more than ten
    specs). The new hint only gives one set of conflicting packages, rather
    than all sets, so multiple passes may be necessary to fix such issues
  * conda extensions that import conda should use
    conda.cli.conda_argparser.ArgumentParser instead of
    argparse.ArgumentParser to conform to the conda help guidelines (e.g., all
    help messages should be capitalized with periods, and the options should
    be preceded by "Options:" for the sake of help2man).
  * add confirmation dialog to conda remove. Fixes conda remove --dry-run.


2015-04-22   3.11.0:
--------------------
  * fix issue where forced update on Windows could cause a package to break
  * remove detection of running processes that might conflict
  * deprecate --force-pscheck (now a no-op argument)
  * make conda search --outdated --names-only work, fixes #1252
  * handle the history file not having read or write permissions better
  * make multiple package resolutions warning easier to read
  * add --full-name to conda list
  * improvements to command help


2015-04-06   3.10.1:
--------------------
  * fix logic in @memoized for unhashable args
  * restored json cache of repodata, see #1249
  * hide binstar tokens in conda info --json
  * handle CIO_TEST='2 '
  * always find the solution with minimal number of packages, even if there
    are many solutions
  * allow comments at the end of the line in requirement files
  * don't update the progressbar until after the item is finished running
  * add conda/<version> to HTTP header User-Agent string


2015-03-12   3.10.0:
--------------------
  * change default repo urls to be https
  * add --offline to conda search
  * add --names-only and --full-name to conda search
  * add tab completion for packages to conda search


2015-02-24   3.9.1:
-------------------
  * pscheck: check for processes in the current environment, see #1157
  * don't write to the history file if nothing has changed, see #1148
  * conda update --all installs packages without version restrictions (except
    for Python), see #1138
  * conda update --all ignores the anaconda metapackage, see #1138
  * use forward slashes for file urls on Windows
  * don't symlink conda in the root environment from activate
  * use the correct package name in the progress bar info
  * use json progress bars for unsatisfiable dependencies hints
  * don't let requests decode gz files when downloaded


2015-02-16   3.9.0:
-------------------
  * remove (de)activation scripts from conda, those are now in conda-env
  * pip is now always added as a Python dependency
  * allow conda to be installed into environments which start with _
  * add argcomplete tab completion for environments with the -n flag, and for
    package names with install, update, create, and remove


2015-02-03   3.8.4:
-------------------
  * copy (de)activate scripts from conda-env
  * Add noarch (sub) directory support


2015-01-28   3.8.3:
-------------------
  * simplified how ROOT_PREFIX is obtained in (de)activate


2015-01-27   3.8.2:
-------------------
  * add conda clean --source-cache to clean the conda build source caches
  * add missing quotes in (de)activate.bat, fixes problem in Windows when
    conda is installed into a directory with spaces
  * fix conda install --copy


2015-01-23   3.8.1:
-------------------
  * add missing utf-8 decoding, fixes Python 3 bug when icondata to json file


2015-01-22   3.8.0:
-------------------
  * move active script into conda-env, which is now a new dependency
  * load the channel urls in the correct order when using concurrent.futures
  * add optional 'icondata' key to json files in conda-meta directory, which
    contain the base64 encoded png file or the icon
  * remove a debug print statement


2014-12-18   3.7.4:
-------------------
  * add --offline option to install, create, update and remove commands, and
    also add ability to set "offline: True" in condarc file
  * add conda uninstall as alias for conda remove
  * add conda info --root
  * add conda.pip module
  * fix CONDARC pointing to non-existing file, closes issue #961
  * make update -f work if the package is already up-to-date
  * fix possible TypeError when printing an error message
  * link packages in topologically sorted order (so that pre-link scripts can
    assume that the dependencies are installed)
  * add --copy flag to install
  * prevent the progressbar from crashing conda when fetching in some
    situations


2014-11-05   3.7.3:
-------------------
  * conda install from a local conda package (or a tar fill which
    contains conda packages), will now also install the dependencies
    listed by the installed packages.
  * add SOURCE_DIR environment variable in pre-link subprocess
  * record all created environments in ~/.conda/environments.txt


2014-10-31   3.7.2:
-------------------
  * only show the binstar install message once
  * print the fetching repodata dot after the repodata is fetched
  * write the install and remove specs to the history file
  * add '-y' as an alias to '--yes'
  * the `--file` option to conda config now defaults to
    os.environ.get('CONDARC')
  * some improvements to documentation (--help output)
  * add user_rc_path and sys_rc_path to conda info --json
  * cache the proxy username and password
  * avoid warning about conda in pscheck
  * make ~/.conda/envs the first user envs dir


2014-10-07   3.7.1:
-------------------
  * improve error message for forgetting to use source with activate and
    deactivate, see issue #601
  * don't allow to remove the current environment, see issue #639
  * don't fail if binstar_client can't be imported for other reasons,
    see issue #925
  * allow spaces to be contained in conda run
  * only show the conda install binstar hint if binstar is not installed
  * conda info package_spec now gives detailed info on packages. conda info
    path has been removed, as it is duplicated by conda package -w path.


2014-09-19   3.7.0:
-------------------
  * faster algorithm for --alt-hint
  * don't allow channel_alias with allow_other_channels: false if it is set in
    the system .condarc
  * don't show long "no packages found" error with update --all
  * automatically add the Binstar token to urls when the binstar client is
    installed and logged in
  * carefully avoid showing the binstar token or writing it to a file
  * be more careful in conda config about keys that are the wrong type
  * don't expect directories starting with conda- to be commands
  * no longer recommend to run conda init after pip installing conda. A pip
    installed conda will now work without being initialized to create and
    manage other environments
  * the rm function on Windows now works around access denied errors
  * fix channel urls now showing with conda list with show_channel_urls set to
    true


2014-09-08   3.6.4:
-------------------
  * fix removing packages that aren't in the channels any more
  * Pretties output for --alt-hint


2014-09-04   3.6.3:
-------------------
  * skip packages that can't be found with update --all
  * add --use-local to search and remove
  * allow --use-local to be used along with -c (--channels) and
    --override-channels. --override-channels now requires either -c or
    --use-local
  * allow paths in has_prefix to be quoted, to allow for spaces in paths on
    Windows
  * retain Unix style path separators for prefixes in has_prefix on
    Windows (if the placeholder path uses /, replace it with a path that uses
    /, not \)
  * fix bug in --use-local due to API changes in conda-build
  * include user site directories in conda info -s
  * make binary has_prefix replacement work with spaces after the prefix
  * make binary has_prefix replacement replace multiple occurrences of the
    placeholder in the same null-terminated string
  * don't show packages from other platforms as installed or cached in conda
    search
  * be more careful about not warning about conda itself in pscheck
  * Use a progress bar for the unsatisfiable packages hint generation
  * Don't use TemporaryFile in try_write, as it is too slow when it fails
  * Ignore InsecureRequestWarning when ssl_verify is False
  * conda remove removes features tracked by removed packages in
    track_features


2014-08-20   3.6.2:
-------------------
  * add --use-index-cache to conda remove
  * fix a bug where features (like mkl) would be selected incorrectly
  * use concurrent.future.ThreadPool to fetch package metadata asynchronously
    in Python 3.
  * do the retries in rm_rf on every platform
  * use a higher cutoff for package name misspellings
  * allow changing default channels in "system" .condarc


2014-08-13   3.6.1:
-------------------
  * add retries to download in fetch module
  * improved error messages for missing packages
  * more robust rm_rf on Windows
  * print multiline help for subcommands correctly


2014-08-11   3.6.0:
-------------------
  * correctly check if a package can be hard-linked if it isn't extracted yet
  * change how the package plan is printed to better show what is new,
    updated, and downgraded
  * use suggest_normalized_version in the resolve module. Now versions like
    1.0alpha that are not directly recognized by verlib's NormalizedVersion
    are supported better
  * conda run command, to run apps and commands from packages
  * more complete --json API. Every conda command should fully support --json
    output now.
  * show the conda_build and requests versions in conda info
  * include packages from setup.py develop in conda list (with use_pip)
  * raise a warning instead of dying when the history file is invalid
  * use urllib.quote on the proxy password
  * make conda search --outdated --canonical work
  * pin the Python version during conda init
  * fix some metadata that is written for Python during conda init
  * allow comments in a pinned file
  * allow installing and updating menuinst on Windows
  * allow conda create with both --file and listed packages
  * better handling of some nonexistent packages
  * fix command line flags in conda package
  * fix a bug in the ftp adapter


2014-06-10   3.5.5:
-------------------
  * remove another instance pycosat version detection, which fails on
    Windows, see issue #761


2014-06-10   3.5.4:
-------------------
  * remove pycosat version detection, which fails on Windows, see issue #761


2014-06-09   3.5.3:
-------------------
  * fix conda update to correctly not install packages that are already
    up-to-date
  * always fail with connection error in download
  * the package resolution is now much faster and uses less memory
  * add ssl_verify option in condarc to allow ignoring SSL certificate
    verification, see issue #737


2014-05-27   3.5.2:
-------------------
  * fix bug in activate.bat and deactivate.bat on Windows


2014-05-26   3.5.1:
-------------------
  * fix proxy support - conda now prompts for proxy username and password
    again
  * fix activate.bat on Windows with spaces in the path
  * update optional psutil dependency was updated to psutil 2.0 or higher


2014-05-15   3.5.0:
-------------------
  * replace use of urllib2 with requests. requests is now a hard dependency of
    conda.
  * add ability to only allow system-wise specified channels
  * hide binstar from output of conda info


2014-05-05   3.4.3:
-------------------
  * allow prefix replacement in binary files, see issue #710
  * check if creating hard link is possible and otherwise copy,
    during install
  * allow circular dependencies


2014-04-21   3.4.2:
-------------------
  * conda clean --lock: skip directories that don't exist, fixes #648
  * fixed empty history file causing crash, issue #644
  * remove timezone information from history file, fixes issue #651
  * fix PackagesNotFound error for missing recursive dependencies
  * change the default for adding cache from the local package cache -
    known is now the default and the option to use index metadata from the
    local package cache is --unknown
  * add --alt-hint as a method to get an alternate form of a hint for
    unsatisfiable packages
  * add conda package --ls-files to list files in a package
  * add ability to pin specs in an environment. To pin a spec, add a file
    called pinned to the environment's conda-meta directory with the specs to
    pin. Pinned specs are always kept installed, unless the --no-pin flag is
    used.
  * fix keyboard interrupting of external commands. Now keyboard interupting
    conda build correctly removes the lock file
  * add no_link ability to conda, see issue #678


2014-04-07   3.4.1:
-------------------
  * always use a pkgs cache directory associated with an envs directory, even
    when using -p option with an arbitrary a prefix which is not inside an
    envs dir
  * add setting of PYTHONHOME to conda info --system
  * skip packages with bad metadata


2014-04-02   3.4.0:
-------------------
  * added revision history to each environment:
      - conda list --revisions
      - conda install --revision
      - log is stored in conda-meta/history
  * allow parsing pip-style requirement files with --file option and in command
    line arguments, e.g. conda install 'numpy>=1.7', issue #624
  * fix error message for --file option when file does not exist
  * allow DEFAULTS in CONDA_ENVS_PATH, which expands to the defaults settings,
    including the condarc file
  * don't install a package with a feature (like mkl) unless it is
    specifically requested (i.e., that feature is already enabled in that
    environment)
  * add ability to show channel URLs when displaying what is going to be
    downloaded by setting "show_channel_urls: True" in condarc
  * fix the --quiet option
  * skip packages that have dependencies that can't be found


2014-03-24   3.3.2:
-------------------
  * fix the --file option
  * check install arguments before fetching metadata
  * fix a printing glitch with the progress bars
  * give a better error message for conda clean with no arguments
  * don't include unknown packages when searching another platform


2014-03-19   3.3.1:
-------------------
  * Fix setting of PS1 in activate.
  * Add conda update --all.
  * Allow setting CONDARC=' ' to use no condarc.
  * Add conda clean --packages.
  * Don't include bin/conda, bin/activate, or bin/deactivate in conda
    package.


2014-03-18   3.3.0:
-------------------
  * allow new package specification, i.e. ==, >=, >, <=, <, != separated
    by ',' for example: >=2.3,<3.0
  * add ability to disable self update of conda, by setting
    "self_update: False" in .condarc
  * Try installing packages using the old way of just installing the maximum
    versions of things first. This provides a major speedup of solving the
    package specifications in the cases where this scheme works.
  * Don't include python=3.3 in the specs automatically for the Python 3
    version of conda.  This allows you to do "conda create -n env package" for
    a package that only has a Python 2 version without specifying
    "python=2". This change has no effect in Python 2.
  * Automatically put symlinks to conda, activate, and deactivate in each
    environment on Unix.
  * On Unix, activate and deactivate now remove the root environment from the
    PATH. This should prevent "bleed through" issues with commands not
    installed in the activated environment but that are installed in the root
    environment. If you have "setup.py develop" installed conda on Unix, you
    should run this command again, as the activate and deactivate scripts have
    changed.
  * Begin work to support Python 3.4.
  * Fix a bug in version comparison
  * Fix usage of sys.stdout and sys.stderr in environments like pythonw on
    Windows where they are nonstandard file descriptors.


2014-03-12   3.2.1:
-------------------
  * fix installing packages with irrational versions
  * fix installation in the api
  * use a logging handler to print the dots


2014-03-11   3.2.0:
-------------------
  * print dots to the screen for progress
  * move logic functions from resolve to logic module


2014-03-07   3.2.0a1:
---------------------
  * conda now uses pseudo-boolean constraints in the SAT solver. This allows
    it to search for all versions at once, rather than only the latest (issue
    #491).
  * Conda contains a brand new logic submodule for converting pseudo-boolean
    constraints into SAT clauses.


2014-03-07   3.1.1:
-------------------
  * check if directory exists, fixed issue #591


2014-03-07   3.1.0:
-------------------
  * local packages in cache are now added to the index, this may be disabled
    by using the --known option, which only makes conda use index metadata
    from the known remote channels
  * add --use-index-cache option to enable using cache of channel index files
  * fix ownership of files when installing as root on Linux
  * conda search: add '.' symbol for extracted (cached) packages


2014-02-20   3.0.6:
-------------------
  * fix 'conda update' taking build number into account


2014-02-17   3.0.5:
-------------------
  * allow packages from create_default_packages to be overridden from the
    command line
  * fixed typo install.py, issue #566
  * try to prevent accidentally installing into a non-root conda environment


2014-02-14   3.0.4:
-------------------
  * conda update: don't try to update packages that are already up-to-date


2014-02-06   3.0.3:
-------------------
  * improve the speed of clean --lock
  * some fixes to conda config
  * more tests added
  * choose the first solution rather than the last when there are more than
    one, since this is more likely to be the one you want.


2014-02-03   3.0.2:
-------------------
  * fix detection of prefix being writable


2014-01-31   3.0.1:
-------------------
  * bug: not having track_features in condarc now uses default again
  * improved test suite
  * remove numpy version being treated special in plan module
  * if the post-link.(bat|sh) fails, don't treat it as though it installed,
    i.e. it is not added to conda-meta
  * fix activate if CONDA_DEFAULT_ENV is invalid
  * fix conda config --get to work with list keys again
  * print the total download size
  * fix a bug that was preventing conda from working in Python 3
  * add ability to run pre-link script, issue #548


2014-01-24   3.0.0:
-------------------
  * removed build, convert, index, and skeleton commands, which are now
    part of the conda-build project: https://github.com/conda/conda-build
  * limited pip integration to `conda list`, that means
    `conda install` no longer calls `pip install` # !!!
  * add ability to call sub-commands named 'conda-x'
  * The -c flag to conda search is now shorthand for --channel, not
    --canonical (this is to be consistent with other conda commands)
  * allow changing location of .condarc file using the CONDARC environment
    variable
  * conda search now shows the channel that the package comes from
  * conda search has a new --platform flag for searching for packages in other
    platforms.
  * remove condarc warnings: issue #526#issuecomment-33195012


2014-01-17   2.3.1:
-------------------
  * add ability create info/no_softlink
  * add conda convert command to convert non-platform-dependent packages from
    one platform to another (experimental)
  * unify create, install, and update code. This adds many features to create
    and update that were previously only available to install. A backwards
    incompatible change is that conda create -f now means --force, not
    --file.


2014-01-16   2.3.0:
-------------------
  * automatically prepend http://conda.binstar.org/ (or the value of
    channel_alias in the .condarc file) to channels whenever the
    channel is not a URL or the word 'defaults or 'system'
  * recipes made with the skeleton pypi command will use setuptools instead of
    distribute
  * re-work the setuptools dependency and entry_point logic so that
    non console_script entry_points for packages with a dependency on
    setuptools will get correct build script with conda skeleton pypi
  * add -m, --mkdir option to conda install
  * add ability to disable soft-linking


2014-01-06   2.2.8:
-------------------
  * add check for chrpath (on Linux) before build is started, see issue #469
  * conda build: fixed ELF headers not being recognized on Python 3
  * fixed issues: #467, #476


2014-01-02   2.2.7:
-------------------
  * fixed bug in conda build related to lchmod not being available on all
    platforms


2013-12-31   2.2.6:
-------------------
  * fix test section for automatic recipe creation from pypi
    using --build-recipe
  * minor Py3k fixes for conda build on Linux
  * copy symlinks as symlinks, issue #437
  * fix explicit install (e.g. from output of `conda list -e`) in root env
  * add pyyaml to the list of packages which can not be removed from root
    environment
  * fixed minor issues: #365, #453


2013-12-17   2.2.5:
-------------------
  * conda build: move broken packages to conda-bld/broken
  * conda config: automatically add the 'defaults' channel
  * conda build: improve error handling for invalid recipe directory
  * add ability to set build string, issue #425
  * fix LD_RUN_PATH not being set on Linux under Python 3,
    see issue #427, thanks peter1000


2013-12-10   2.2.4:
-------------------
  * add support for execution with the -m switch (issue #398), i.e. you
    can execute conda also as: python -m conda
  * add a deactivate script for windows
  * conda build adds .pth-file when it encounters an egg (TODO)
  * add ability to preserve egg directory when building using
        build/preserve_egg_dir: True
  * allow track_features in ~/.condarc
  * Allow arbitrary source, issue #405
  * fixed minor issues: #393, #402, #409, #413


2013-12-03   2.2.3:
-------------------
  * add "foreign mode", i.e. disallow install of certain packages when
    using a "foreign" Python, such as the system Python
  * remove activate/deactivate from source tarball created by sdist.sh,
    in order to not overwrite activate script from virtualenvwrapper


2013-11-27   2.2.2:
-------------------
  * remove ARCH environment variable for being able to change architecture
  * add PKG_NAME, PKG_VERSION to environment when running build.sh,
    .<name>-post-link.sh and .<name>-pre-unlink.sh


2013-11-15   2.2.1:
-------------------
  * minor fixes related to make conda pip installable
  * generated conda meta-data missing 'files' key, fixed issue #357


2013-11-14   2.2.0:
-------------------
  * add conda init command, to allow installing conda via pip
  * fix prefix being replaced by placeholder after conda build on Unix
  * add 'use_pip' to condarc configuration file
  * fixed activate on Windows to set CONDA_DEFAULT_ENV
  * allow setting "always_yes: True" in condarc file, which implies always
    using the --yes option whenever asked to proceed


2013-11-07   2.1.0:
-------------------
  * fix rm_egg_dirs so that the .egg_info file can be a zip file
  * improve integration with pip
      * conda list now shows pip installed packages
      * conda install will try to install via "pip install" if no
        conda package is available (unless --no-pip is provided)
      * conda build has a new --build-recipe option which
        will create a recipe (stored in <root>/conda-recipes) from pypi
        then build a conda package (and install it)
      * pip list and pip install only happen if pip is installed
  * enhance the locking mechanism so that conda can call itself in the same
    process.


2013-11-04   2.0.4:
-------------------
  * ensure lowercase name when generating package info, fixed issue #329
  * on Windows, handle the .nonadmin files


2013-10-28   2.0.3:
-------------------
  * update bundle format
  * fix bug when displaying packages to be downloaded (thanks Crystal)


2013-10-27   2.0.2:
-------------------
  * add --index-cache option to clean command, see issue #321
  * use RPATH (instead of RUNPATH) when building packages on Linux


2013-10-23   2.0.1:
-------------------
  * add --no-prompt option to conda skeleton pypi
  * add create_default_packages to condarc (and --no-default-packages option
    to create command)


2013-10-01   2.0.0:
-------------------
  * added user/root mode and ability to soft-link across filesystems
  * added create --clone option for copying local environments
  * fixed behavior when installing into an environment which does not
    exist yet, i.e. an error occurs
  * fixed install --no-deps option
  * added --export option to list command
  * allow building of packages in "user mode"
  * regular environment locations now used for build and test
  * add ability to disallow specification names
  * add ability to read help messages from a file when install location is RO
  * restore backwards compatibility of share/clone for conda-api
  * add new conda bundle command and format
  * pass ARCH environment variable to build scripts
  * added progress bar to source download for conda build, issue #230
  * added ability to use url instead of local file to conda install --file
    and conda create --file options


2013-09-06   1.9.1:
-------------------
  * fix bug in new caching of repodata index


2013-09-05   1.9.0:
-------------------
  * add caching of repodata index
  * add activate command on Windows
  * add conda package --which option, closes issue 163
  * add ability to install file which contains multiple packages, issue 256
  * move conda share functionality to conda package --share
  * update documentation
  * improve error messages when external dependencies are unavailable
  * add implementation for issue 194: post-link or pre-unlink may append
    to a special file ${PREFIX}/.messages.txt for messages, which is display
    to the user's console after conda completes all actions
  * add conda search --outdated option, which lists only installed packages
    for which newer versions are available
  * fixed numerous Py3k issues, in particular with the build command


2013-08-16   1.8.2:
-------------------
  * add conda build --check option
  * add conda clean --lock option
  * fixed error in recipe causing conda traceback, issue 158
  * fixes conda build error in Python 3, issue 238
  * improve error message when test command fails, as well as issue 229
  * disable Python (and other packages which are used by conda itself)
    to be updated in root environment on Windows
  * simplified locking, in particular locking should never crash conda
    when files cannot be created due to permission problems


2013-08-07   1.8.1:
-------------------
  * fixed conda update for no arguments, issue 237
  * fix setting prefix before calling should_do_win_subprocess()
    part of issue 235
  * add basic subversion support when building
  * add --output option to conda build


2013-07-31   1.8.0:
-------------------
  * add Python 3 support (thanks almarklein)
  * add Mercurial support when building from source (thanks delicb)
  * allow Python (and other packages which are used by conda itself)
    to be updated in root environment on Windows
  * add conda config command
  * add conda clean command
  * removed the conda pip command
  * improve locking to be finer grained
  * made activate/deactivate work with zsh (thanks to mika-fischer)
  * allow conda build to take tarballs containing a recipe as arguments
  * add PKG_CONFIG_PATH to build environment variables
  * fix entry point scripts pointing to wrong python when building Python 3
    packages
  * allow source/sha1 in meta.yaml, issue 196
  * more informative message when there are unsatisfiable package
    specifications
  * ability to set the proxy urls in condarc
  * conda build asks to upload to binstar. This can also be configured by
    changing binstar_upload in condarc.
  * basic tab completion if the argcomplete package is installed and eval
    "$(register-python-argcomplete conda)" is added to the bash profile.


2013-07-02   1.7.2:
-------------------
  * fixed conda update when packages include a post-link step which was
    caused by subprocess being lazily imported, fixed by 0d0b860
  * improve error message when 'chrpath' or 'patch' is not installed and
    needed by build framework
  * fixed sharing/cloning being broken (issue 179)
  * add the string LOCKERROR to the conda lock error message


2013-06-21   1.7.1:
-------------------
  * fix "executable" not being found on Windows when ending with .bat when
    launching application
  * give a better error message from when a repository does not exist


2013-06-20   1.7.0:
-------------------
  * allow ${PREFIX} in app_entry
  * add binstar upload information after conda build finishes


2013-06-20   1.7.0a2:
---------------------
  * add global conda lock file for only allowing one instance of conda
    to run at the same time
  * add conda skeleton command to create recipes from PyPI
  * add ability to run post-link and pre-unlink script


2013-06-13   1.7.0a1:
---------------------
  * add ability to build conda packages from "recipes", using the conda build
    command, for some examples, see:
    https://github.com/ContinuumIO/conda-recipes
  * fixed bug in conda install --force
  * conda update command no longer uses anaconda as default package name
  * add proxy support
  * added application API to conda.api module
  * add -c/--channel and --override-channels flags (issue 121).
  * add default and system meta-channels, for use in .condarc and with -c
    (issue 122).
  * fixed ability to install ipython=0.13.0 (issue 130)


2013-06-05   1.6.0:
-------------------
  * update package command to reflect changes in repodata
  * fixed refactoring bugs in share/clone
  * warn when anaconda processes are running on install in Windows (should
    fix most permissions errors on Windows)


2013-05-31   1.6.0rc2:
----------------------
  * conda with no arguments now prints help text (issue 111)
  * don't allow removing conda from root environment
  * conda update python does no longer update to Python 3, also ensure that
    conda itself is always installed into the root environment (issue 110)


2013-05-30   1.6.0rc1:
----------------------
  * major internal refactoring
  * use new "depends" key in repodata
  * uses pycosat to solve constraints more efficiently
  * add hard-linking on Windows
  * fixed linking across filesystems (issue 103)
  * add conda remove --features option
  * added more tests, in particular for new dependency resolver
  * add internal DSL to perform install actions
  * add package size to download preview
  * add conda install --force and --no-deps options
  * fixed conda help command
  * add conda remove --all option for removing entire environment
  * fixed source activate on systems where sourcing a gives "bash" as $0
  * add information about installed versions to conda search command
  * removed known "locations"
  * add output about installed packages when update and install do nothing
  * changed default when prompted for y/n in CLI to yes


2013-04-29   1.5.2:
-------------------
  * fixed issue 59: bad error message when pkgs dir is not writable


2013-04-19   1.5.1:
-------------------
  * fixed issue 71 and (73 duplicate): not being able to install packages
    starting with conda (such as 'conda-api')
  * fixed issue 69 (not being able to update Python / NumPy)
  * fixed issue 76 (cannot install mkl on OSX)


2013-03-22   1.5.0:
-------------------
  * add conda share and clone commands
  * add (hidden) --output-json option to clone, share and info commands
    to support the conda-api package
  * add repo sub-directory type 'linux-armv6l'


2013-03-12   1.4.6:
-------------------
  * fixed channel selection (issue #56)


2013-03-11   1.4.5:
-------------------
  * fix issue #53 with install for meta packages
  * add -q/--quiet option to update command


2013-03-09   1.4.4:
-------------------
  * use numpy 1.7 as default on all platfroms


2013-03-09   1.4.3:
-------------------
  * fixed bug in conda.builder.share.clone_bundle()


2013-03-08   1.4.2:
-------------------
  * feature selection fix for update
  * Windows: don't allow linking or unlinking python from the root
             environment because the file lock, see issue #42


2013-03-07   1.4.1:
-------------------
  * fix some feature selection bugs
  * never exit in activate and deactivate
  * improve help and error messages


2013-03-05   1.4.0:
-------------------
  * fixed conda pip NAME==VERSION
  * added conda info --license option
  * add source activate and deactivate commands
  * rename the old activate and deactivate to link and unlink
  * add ability for environments to track "features"
  * add ability to distinguish conda build packages from Anaconda
    packages by adding a "file_hash" meta-data field in info/index.json
  * add conda.builder.share module


2013-02-05   1.3.5:
-------------------
  * fixed detecting untracked files on Windows
  * removed backwards compatibility to conda 1.0 version


2013-01-28   1.3.4:
-------------------
  * fixed conda installing itself into environments (issue #10)
  * fixed non-existing channels being silently ignored (issue #12)
  * fixed trailing slash in ~/.condarc file cause crash (issue #13)
  * fixed conda list not working when ~/.condarc is missing (issue #14)
  * fixed conda install not working for Python 2.6 environment (issue #17)
  * added simple first cut implementation of remove command (issue #11)
  * pip, build commands: only package up new untracked files
  * allow a system-wide <sys.prefix>/.condarc (~/.condarc takes precedence)
  * only add pro channel is no condarc file exists (and license is valid)


2013-01-23   1.3.3:
-------------------
  * fix conda create not filtering channels correctly
  * remove (hidden) --test and --testgui options


2013-01-23   1.3.2:
-------------------
  * fix deactivation of packages with same build number
    note that conda upgrade did not suffer from this problem, as was using
    separate logic


2013-01-22   1.3.1:
-------------------
  * fix bug in conda update not installing new dependencies


2013-01-22   1.3.0:
-------------------
  * added conda package command
  * added conda index command
  * added -c, --canonical option to list and search commands
  * fixed conda --version on Windows
  * add this changelog


2012-11-21   1.2.1:
-------------------
  * remove ambiguity from conda update command


2012-11-20   1.2.0:
-------------------
  * "conda upgrade" now updates from AnacondaCE to Anaconda (removed
    upgrade2pro
  * add versioneer


2012-11-13   1.1.0:
-------------------
  * Many new features implemented by Bryan


2012-09-06   1.0.0:
-------------------
  * initial release<|MERGE_RESOLUTION|>--- conflicted
+++ resolved
@@ -1,4 +1,3 @@
-<<<<<<< HEAD
 2016-07-09  4.0.11:
 -------------------
   * allow auto_update_conda from sysrc, #3015 via #3021
@@ -94,9 +93,6 @@
 
 
 2016-XX-XX   3.19.4:
-=======
-3.19.4 (unreleased):
->>>>>>> 8cffd295
 --------------------
   * improve handling of local dependency information, #2107
   * use install.rm_rf for TemporaryDirectory cleanup, #3425
