--- conflicted
+++ resolved
@@ -1,4 +1,3 @@
-<<<<<<< HEAD
 ## 4.4.0 (unreleased)
 
 ### New Features
@@ -216,8 +215,6 @@
 * remove last remnant of CondaEnvRuntimeError (#5643)
 
 
-## 4.3.26 (2017-09-07)
-=======
 ## 4.3.27 (2017-09-18)
 
 ### Bug Fixes
@@ -226,7 +223,6 @@
 
 
 ## 4.3.26 (2017-09-15)
->>>>>>> 86849b8d
 
 ### Deprecations/Breaking Changes
 * resolve #5922 prioritize channels within multi-channels (#5923)
