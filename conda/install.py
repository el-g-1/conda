# (c) 2012-2014 Continuum Analytics, Inc. / http://continuum.io
# All Rights Reserved
#
# conda is distributed under the terms of the BSD 3-clause license.
# Consult LICENSE.txt or http://opensource.org/licenses/BSD-3-Clause.
""" This module contains:
  * all low-level code for extracting, linking and unlinking packages
  * a very simple CLI

These API functions have argument names referring to:

    dist:        canonical package name (e.g. 'numpy-1.6.2-py26_0')

    pkgs_dir:    the "packages directory" (e.g. '/opt/anaconda/pkgs' or
                 '/home/joe/envs/.pkgs')

    prefix:      the prefix of a particular environment, which may also
                 be the "default" environment (i.e. sys.prefix),
                 but is otherwise something like '/opt/anaconda/envs/foo',
                 or even any prefix, e.g. '/home/joe/myenv'
"""
from __future__ import absolute_import, division, print_function, unicode_literals

from errno import EACCES, EEXIST, ENOENT, EPERM, EROFS
import functools
import logging
import os
<<<<<<< HEAD
import re
from errno import EACCES, EEXIST, EPERM, EROFS
=======
>>>>>>> 59b235fd
from os import chmod, makedirs, stat
from os.path import (dirname, isdir, isfile, join, normcase, normpath)
from textwrap import dedent

from .base.constants import PREFIX_PLACEHOLDER
from .common.compat import on_win
from .gateways.disk.delete import delete_trash, move_path_to_trash, rm_rf
delete_trash, move_path_to_trash = delete_trash, move_path_to_trash
from .core.linked_data import is_linked, linked, linked_data  # NOQA
is_linked, linked, linked_data = is_linked, linked, linked_data
from .core.package_cache import rm_fetched  # NOQA
rm_fetched = rm_fetched

log = logging.getLogger(__name__)
stdoutlog = logging.getLogger('stdoutlog')

# backwards compatibility for conda-build
prefix_placeholder = PREFIX_PLACEHOLDER

# backwards compatibility for conda-build
def package_cache():
    from .core.package_cache import package_cache
    return package_cache()


if on_win:
    def win_conda_bat_redirect(src, dst, shell):
        """Special function for Windows XP where the `CreateSymbolicLink`
        function is not available.

        Simply creates a `.bat` file at `dst` which calls `src` together with
        all command line arguments.

        Works of course only with callable files, e.g. `.bat` or `.exe` files.
        """
        # ensure that directory exists first
        try:
            makedirs(dirname(dst))
        except OSError as exc:  # Python >2.5
            if exc.errno == EEXIST and isdir(dirname(dst)):
                pass
            else:
                raise

        # bat file redirect
        if not isfile(dst + '.bat'):
            with open(dst + '.bat', 'w') as f:
                f.write(dedent("""\
                    @echo off
                    call "{}" %%*
                    """).format(src))

        # TODO: probably need one here for powershell at some point

    def win_conda_unix_redirect(src, dst, shell):
        """Special function for Windows where the os.symlink function
        is unavailable due to a lack of user priviledges.

        Simply creates a source-able intermediate file.
        """
        # ensure that directory exists first
        try:
            os.makedirs(os.path.dirname(dst))
        except OSError as exc:  # Python >2.5
            if exc.errno == EEXIST and os.path.isdir(os.path.dirname(dst)):
                pass
            else:
                raise

        from conda.utils import shells
        # technically these are "links" - but for obvious reasons
        # os.path.islink wont work
        if not isfile(dst):
            with open(dst, "w") as f:
                shell_vars = shells[shell]

                # !!!!!!!!!!!!!!!!!!!!!!!!!!!!!!!!!!!!!!!!!!!!!!!!!!!!!!!!!!
                # !! ensure the file ends with a blank line this is       !!
                # !! critical for Windows support                         !!
                # !!!!!!!!!!!!!!!!!!!!!!!!!!!!!!!!!!!!!!!!!!!!!!!!!!!!!!!!!!

                # conda is used as an executable
                if src.endswith("conda"):
                    command = shell_vars['path_to'](src+".exe")
                    text = dedent("""\
                        #!/usr/bin/env {shebang}
                        {command} {allargs}
                        """).format(
                        shebang=re.sub(
                            r'\.\w+$',
                            r'',
                            os.path.basename(shell_vars["exe"])),
                        command=command,
                        **shell_vars)
                    f.write(text)
                # all others are used as sourced
                else:
                    command = shell_vars["source"].format(shell_vars['path_to'](src))
                    text = dedent("""\
                        #!/usr/bin/env {shebang}
                        {command} {allargs}
                        """).format(
                        shebang=re.sub(
                            r'\.\w+$',
                            r'',
                            os.path.basename(shell_vars["exe"])),
                        command=command,
                        **shell_vars)
                    f.write(text)

            # Make the new file executable
            # http://stackoverflow.com/a/30463972/1170370
            mode = stat(dst).st_mode
            mode |= (mode & 292) >> 2    # copy R bits to X
            chmod(dst, mode)


# Should this be an API function?
def symlink_conda(prefix, root_dir, shell=None):
    # do not symlink root env - this clobbers activate incorrectly.
    # prefix should always be longer than, or outside the root dir.
    if normcase(normpath(prefix)) in normcase(normpath(root_dir)):
        return

    if shell is None:
        shell = "bash.msys"

    if on_win:
        where = 'Scripts'
    else:
        where = 'bin'

    if on_win:
        if shell in ["cmd.exe", "powershell.exe"]:
            symlink_fn = functools.partial(win_conda_bat_redirect, shell=shell)
        else:
            symlink_fn = functools.partial(win_conda_unix_redirect, shell=shell)
    else:
        symlink_fn = os.symlink

    if not isdir(join(prefix, where)):
        os.makedirs(join(prefix, where))
    symlink_conda_hlp(prefix, root_dir, where, symlink_fn)


def symlink_conda_hlp(prefix, root_dir, where, symlink_fn):
    scripts = ["conda", "activate", "deactivate"]
    prefix_where = join(prefix, where)
    if not isdir(prefix_where):
        os.makedirs(prefix_where)
    for f in scripts:
        root_file = join(root_dir, where, f)
        prefix_file = join(prefix_where, f)
        try:
            # try to kill stale links if they exist
            if os.path.lexists(prefix_file):
                rm_rf(prefix_file)

            # if they're in use, they won't be killed, skip making new symlink
            if not os.path.lexists(prefix_file):
                symlink_fn(root_file, prefix_file)
        except (IOError, OSError) as e:
            if (os.path.lexists(prefix_file) and (e.errno in [EPERM, EACCES, EROFS, EEXIST])):
                log.debug("Cannot symlink {0} to {1}. Ignoring since link already exists."
                          .format(root_file, prefix_file))
            elif e.errno == ENOENT:
                log.debug("Problem with symlink management {0} {1}. File may have been removed by "
                          "another concurrent process." .format(root_file, prefix_file))
            elif e.errno == EEXIST:
                log.debug("Problem with symlink management {0} {1}. File may have been created by "
                          "another concurrent process." .format(root_file, prefix_file))
            else:
                raise<|MERGE_RESOLUTION|>--- conflicted
+++ resolved
@@ -25,13 +25,9 @@
 import functools
 import logging
 import os
-<<<<<<< HEAD
-import re
-from errno import EACCES, EEXIST, EPERM, EROFS
-=======
->>>>>>> 59b235fd
 from os import chmod, makedirs, stat
 from os.path import (dirname, isdir, isfile, join, normcase, normpath)
+import re
 from textwrap import dedent
 
 from .base.constants import PREFIX_PLACEHOLDER
