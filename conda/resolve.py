--- conflicted
+++ resolved
@@ -138,24 +138,7 @@
 class Resolve(object):
 
     def __init__(self, index, sort=False, processed=False):
-<<<<<<< HEAD
-        # assertion = lambda d, r: isinstance(d, Dist) and isinstance(r, IndexRecord)
-        # assert all(assertion(d, r) for d, r in iteritems(index))
         self.index = index
-=======
-        self.index = index = index.copy()
-        if not processed:
-            for dist, info in iteritems(index.copy()):
-                if dist.with_features_depends:
-                    continue
-                for fstr in chain(info.get('features', '').split(),
-                                  info.get('track_features', '').split(),
-                                  context.track_features or ()):
-                    self.add_feature(fstr, group=False)
-                for fstr in iterkeys(info.get('with_features_depends', {})):
-                    index[Dist('%s[%s]' % (dist, fstr))] = info
-                    self.add_feature(fstr, group=False)
->>>>>>> 5380bffa
 
         groups = {}
         trackers = {}
