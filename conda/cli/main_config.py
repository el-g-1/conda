# -*- coding: utf-8 -*-
# Copyright (C) 2012 Anaconda, Inc
# SPDX-License-Identifier: BSD-3-Clause
from __future__ import absolute_import, division, print_function, unicode_literals

<<<<<<< HEAD
from collections import OrderedDict, Mapping
=======
>>>>>>> faab6993
import json
import os
from os.path import isfile, join
import sys
from textwrap import wrap

from .. import CondaError
from .._vendor.auxlib.entity import EntityEncoder
from ..base.constants import PathConflict, SafetyChecks, DepsModifier, UpdateModifier
from ..base.context import context, sys_rc_path, user_rc_path
<<<<<<< HEAD
from ..common.compat import isiterable, iteritems, itervalues, string_types
=======
from ..common.compat import (Mapping, Sequence, isiterable, iteritems, itervalues, string_types,
                             text_type)
>>>>>>> faab6993
from ..common.configuration import pretty_list, pretty_map
from ..common.io import timeout
from ..common.serialize import yaml, yaml_dump, yaml_load

try:
    from cytoolz.itertoolz import concat, groupby
except ImportError:  # pragma: no cover
    from .._vendor.toolz.itertoolz import concat, groupby  # NOQA


def execute(args, parser):
    from ..exceptions import CouldntParseError
    try:
        execute_config(args, parser)
    except (CouldntParseError, NotImplementedError) as e:
        raise CondaError(e)


def format_dict(d):
    lines = []
    for k, v in iteritems(d):
        if isinstance(v, Mapping):
            if v:
                lines.append("%s:" % k)
                lines.append(pretty_map(v))
            else:
                lines.append("%s: {}" % k)
        elif isiterable(v):
            if v:
                lines.append("%s:" % k)
                lines.append(pretty_list(v))
            else:
                lines.append("%s: []" % k)
        else:
            lines.append("%s: %s" % (k, v if v is not None else "None"))
    return lines


def parameter_description_builder(name):
    builder = []
    details = context.describe_parameter(name)
    aliases = details['aliases']
    string_delimiter = details.get('string_delimiter')
    element_types = details['element_types']
    default_value_str = json.dumps(details['default_value'], cls=EntityEncoder)

    if details['parameter_type'] == 'primitive':
        builder.append("%s (%s)" % (name, ', '.join(sorted(set(et for et in element_types)))))
    else:
        builder.append("%s (%s: %s)" % (name, details['parameter_type'],
                                        ', '.join(sorted(set(et for et in element_types)))))

    if aliases:
        builder.append("  aliases: %s" % ', '.join(aliases))
    if string_delimiter:
        builder.append("  env var string delimiter: '%s'" % string_delimiter)

    builder.extend('  ' + line for line in wrap(details['description'], 70))

    builder.append('')
    builder = ['# ' + line for line in builder]

    builder.extend(yaml_dump({name: json.loads(default_value_str)}).strip().split('\n'))

    builder = ['# ' + line for line in builder]
    builder.append('')
    return builder


def describe_all_parameters():
    builder = []
    skip_categories = ('CLI-only', 'Hidden and Undocumented')
    for category, parameter_names in iteritems(context.category_map):
        if category in skip_categories:
            continue
        builder.append('# ######################################################')
        builder.append('# ## {:^48} ##'.format(category))
        builder.append('# ######################################################')
        builder.append('')
        builder.extend(concat(parameter_description_builder(name)
                              for name in parameter_names))
        builder.append('')
    return '\n'.join(builder)


def execute_config(args, parser):

    json_warnings = []
    json_get = {}

    if args.show_sources:
        if context.json:
            print(json.dumps(context.collect_all(), sort_keys=True,
                             indent=2, separators=(',', ': ')))
        else:
            lines = []
            for source, reprs in iteritems(context.collect_all()):
                lines.append("==> %s <==" % source)
                lines.extend(format_dict(reprs))
                lines.append('')
            print('\n'.join(lines))
        return

    if args.show is not None:
        if args.show:
            paramater_names = args.show
            all_names = context.list_parameters()
            not_params = set(paramater_names) - set(all_names)
            if not_params:
                from ..exceptions import ArgumentError
                from ..resolve import dashlist
                raise ArgumentError("Invalid configuration parameters: %s" % dashlist(not_params))
        else:
            paramater_names = context.list_parameters()

        d = OrderedDict((key, getattr(context, key)) for key in paramater_names)
        if context.json:
            print(json.dumps(d, sort_keys=True, indent=2, separators=(',', ': '),
                  cls=EntityEncoder))
        else:
            # Add in custom formatting
            if 'custom_channels' in d:
                d['custom_channels'] = {
                    channel.name: "%s://%s" % (channel.scheme, channel.location)
                    for channel in itervalues(d['custom_channels'])
                }
            if 'custom_multichannels' in d:
                from ..resolve import dashlist
                d['custom_multichannels'] = {
                    multichannel_name: dashlist(channels, indent=4)
                    for multichannel_name, channels in iteritems(d['custom_multichannels'])
                }

            print('\n'.join(format_dict(d)))
        context.validate_configuration()
        return

    if args.describe is not None:
        if args.describe:
            paramater_names = args.describe
            all_names = context.list_parameters()
            not_params = set(paramater_names) - set(all_names)
            if not_params:
                from ..exceptions import ArgumentError
                from ..resolve import dashlist
                raise ArgumentError("Invalid configuration parameters: %s" % dashlist(not_params))
            if context.json:
                print(json.dumps([context.describe_parameter(name) for name in paramater_names],
                                 sort_keys=True, indent=2, separators=(',', ': '),
                                 cls=EntityEncoder))
            else:
                builder = []
                builder.extend(concat(parameter_description_builder(name)
                                      for name in paramater_names))
                print('\n'.join(builder))
        else:
            if context.json:
                skip_categories = ('CLI-only', 'Hidden and Undocumented')
                paramater_names = sorted(concat(
                    parameter_names for category, parameter_names in context.category_map.items()
                    if category not in skip_categories
                ))
                print(json.dumps([context.describe_parameter(name) for name in paramater_names],
                                 sort_keys=True, indent=2, separators=(',', ': '),
                                 cls=EntityEncoder))
            else:
                print(describe_all_parameters())
        return

    if args.validate:
        context.validate_all()
        return

    if args.system:
        rc_path = sys_rc_path
    elif args.env:
        if 'CONDA_PREFIX' in os.environ:
            rc_path = join(os.environ['CONDA_PREFIX'], '.condarc')
        else:
            rc_path = user_rc_path
    elif args.file:
        rc_path = args.file
    else:
        rc_path = user_rc_path

    if args.write_default:
        if isfile(rc_path):
            with open(rc_path) as fh:
                data = fh.read().strip()
            if data:
                raise CondaError("The file '%s' "
                                 "already contains configuration information.\n"
                                 "Remove the file to proceed.\n"
                                 "Use `conda config --describe` to display default configuration."
                                 % rc_path)

        with open(rc_path, 'w') as fh:
            fh.write(describe_all_parameters())
        return

    # read existing condarc
    if os.path.exists(rc_path):
        with open(rc_path, 'r') as fh:
            rc_config = yaml_load(fh) or {}
    else:
        rc_config = {}

    grouped_paramaters = groupby(lambda p: context.describe_parameter(p)['parameter_type'],
                                 context.list_parameters())
    primitive_parameters = grouped_paramaters['primitive']
    sequence_parameters = grouped_paramaters['sequence']
    map_parameters = grouped_paramaters['map']

    # Get
    if args.get is not None:
        context.validate_all()
        if args.get == []:
            args.get = sorted(rc_config.keys())
        for key in args.get:
            if key not in primitive_parameters + sequence_parameters:
                message = "unknown key %s" % key
                if not context.json:
                    print(message, file=sys.stderr)
                else:
                    json_warnings.append(message)
                continue
            if key not in rc_config:
                continue

            if context.json:
                json_get[key] = rc_config[key]
                continue

            if isinstance(rc_config[key], (bool, string_types)):
                print("--set", key, rc_config[key])
            else:  # assume the key is a list-type
                # Note, since conda config --add prepends, these are printed in
                # the reverse order so that entering them in this order will
                # recreate the same file
                items = rc_config.get(key, [])
                numitems = len(items)
                for q, item in enumerate(reversed(items)):
                    # Use repr so that it can be pasted back in to conda config --add
                    if key == "channels" and q in (0, numitems-1):
                        print("--add", key, repr(item),
                              "  # lowest priority" if q == 0 else "  # highest priority")
                    else:
                        print("--add", key, repr(item))

    if args.stdin:
        content = timeout(5, sys.stdin.read)
        if not content:
            return
        try:
            parsed = yaml_load(content)
            rc_config.update(parsed)
        except Exception:  # pragma: no cover
            from ..exceptions import ParseError
            raise ParseError("invalid yaml content:\n%s" % content)

    # prepend, append, add
    for arg, prepend in zip((args.prepend, args.append), (True, False)):
        for key, item in arg:
            if key == 'channels' and key not in rc_config:
                rc_config[key] = ['defaults']
            if key not in sequence_parameters:
                from ..exceptions import CondaValueError
                raise CondaValueError("Key '%s' is not a known sequence parameter." % key)
            if not (isinstance(rc_config.get(key, []), Sequence) and not
                    isinstance(rc_config.get(key, []), string_types)):
                from ..exceptions import CouldntParseError
                bad = rc_config[key].__class__.__name__
                raise CouldntParseError("key %r should be a list, not %s." % (key, bad))
            arglist = rc_config.setdefault(key, [])
            if item in arglist:
                # Right now, all list keys should not contain duplicates
                message = "Warning: '%s' already in '%s' list, moving to the %s" % (
                    item, key, "top" if prepend else "bottom")
                arglist = rc_config[key] = [p for p in arglist if p != item]
                if not context.json:
                    print(message, file=sys.stderr)
                else:
                    json_warnings.append(message)
            arglist.insert(0 if prepend else len(arglist), item)

    # Set
    for key, item in args.set:
        key, subkey = key.split('.', 1) if '.' in key else (key, None)
        if key in primitive_parameters:
            value = context.typify_parameter(key, item)
            rc_config[key] = value
        elif key in map_parameters:
            argmap = rc_config.setdefault(key, {})
            argmap[subkey] = item
        else:
            from ..exceptions import CondaValueError
            raise CondaValueError("Key '%s' is not a known primitive parameter." % key)

    # Remove
    for key, item in args.remove:
        key, subkey = key.split('.', 1) if '.' in key else (key, None)
        if key not in rc_config:
            if key != 'channels':
                from ..exceptions import CondaKeyError
                raise CondaKeyError(key, "key %r is not in the config file" % key)
            rc_config[key] = ['defaults']
        if item not in rc_config[key]:
            from ..exceptions import CondaKeyError
            raise CondaKeyError(key, "%r is not in the %r key of the config file" %
                                (item, key))
        rc_config[key] = [i for i in rc_config[key] if i != item]

    # Remove Key
    for key, in args.remove_key:
        key, subkey = key.split('.', 1) if '.' in key else (key, None)
        if key not in rc_config:
            from ..exceptions import CondaKeyError
            raise CondaKeyError(key, "key %r is not in the config file" %
                                key)
        del rc_config[key]

    # config.rc_keys
    if not args.get:

        # Add representers for enums.
        # Because a representer cannot be added for the base Enum class (it must be added for
        # each specific Enum subclass), and because of import rules), I don't know of a better
        # location to do this.
        def enum_representer(dumper, data):
            return dumper.represent_str(str(data))

        yaml.representer.RoundTripRepresenter.add_representer(SafetyChecks, enum_representer)
        yaml.representer.RoundTripRepresenter.add_representer(PathConflict, enum_representer)
        yaml.representer.RoundTripRepresenter.add_representer(DepsModifier, enum_representer)
        yaml.representer.RoundTripRepresenter.add_representer(UpdateModifier, enum_representer)

        try:
            with open(rc_path, 'w') as rc:
                rc.write(yaml_dump(rc_config))
        except (IOError, OSError) as e:
            raise CondaError('Cannot write to condarc file at %s\n'
                             'Caused by %r' % (rc_path, e))

    if context.json:
        from .common import stdout_json_success
        stdout_json_success(
            rc_path=rc_path,
            warnings=json_warnings,
            get=json_get
        )
    return<|MERGE_RESOLUTION|>--- conflicted
+++ resolved
@@ -3,10 +3,7 @@
 # SPDX-License-Identifier: BSD-3-Clause
 from __future__ import absolute_import, division, print_function, unicode_literals
 
-<<<<<<< HEAD
-from collections import OrderedDict, Mapping
-=======
->>>>>>> faab6993
+from collections import OrderedDict
 import json
 import os
 from os.path import isfile, join
@@ -15,14 +12,9 @@
 
 from .. import CondaError
 from .._vendor.auxlib.entity import EntityEncoder
-from ..base.constants import PathConflict, SafetyChecks, DepsModifier, UpdateModifier
+from ..base.constants import DepsModifier, PathConflict, SafetyChecks, UpdateModifier
 from ..base.context import context, sys_rc_path, user_rc_path
-<<<<<<< HEAD
-from ..common.compat import isiterable, iteritems, itervalues, string_types
-=======
-from ..common.compat import (Mapping, Sequence, isiterable, iteritems, itervalues, string_types,
-                             text_type)
->>>>>>> faab6993
+from ..common.compat import Mapping, Sequence, isiterable, iteritems, itervalues, string_types
 from ..common.configuration import pretty_list, pretty_map
 from ..common.io import timeout
 from ..common.serialize import yaml, yaml_dump, yaml_load
